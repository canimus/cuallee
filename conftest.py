--- conflicted
+++ resolved
@@ -2,12 +2,9 @@
 import warnings
 import pytest
 from cuallee import Check, CheckLevel
-<<<<<<< HEAD
 from pyspark.sql import SparkSession
 from snowflake.snowpark import Session
-=======
 import logging
->>>>>>> 178f0d38
 
 @pytest.fixture(scope="session")
 def spark():

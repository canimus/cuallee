--- conflicted
+++ resolved
@@ -571,16 +571,14 @@
         ):
             self.compute_engine = importlib.import_module("cuallee.duckdb_validation")
 
-<<<<<<< HEAD
         # TODO: BigQuery source (pandas DataFrame/ json / file / uri)
         elif "bigquery" in globals() and isinstance(dataframe, bigquery.table.Table):
             self.compute_engine = importlib.import_module("cuallee.bigquery_validation")
-=======
+
         elif "polars_dataframe" in globals() and isinstance(
             dataframe, polars_dataframe
         ):
             self.compute_engine = importlib.import_module("cuallee.polars_validation")
->>>>>>> 79d28907
 
         assert self.compute_engine.validate_data_types(
             self.rules, dataframe

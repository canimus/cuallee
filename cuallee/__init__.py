import enum
import hashlib
import importlib
import logging
import operator
from collections import Counter
from dataclasses import dataclass, field
from datetime import datetime
from types import ModuleType
from typing import Any, Dict, List, Literal, Optional, Protocol, Tuple, Union
from numbers import Number

from colorama import Fore, Style  # type: ignore
from toolz import valfilter  # type: ignore
import numpy as np

logger = logging.getLogger("cuallee")

# Verify Libraries Available
# ==========================
try:
    from pandas import DataFrame as pandas_dataframe  # type: ignore

    logger.debug(Fore.GREEN + "[OK]" + Fore.WHITE + " Pandas")
except:
    logger.debug(Fore.RED + "[KO]" + Fore.WHITE + " Pandas")

try:
    from pyspark.sql import DataFrame as pyspark_dataframe

    logger.debug(Fore.GREEN + "[OK]" + Fore.WHITE + " PySpark")

except:
    logger.debug(Fore.RED + "[KO]" + Fore.WHITE + " PySpark")

try:
    from snowflake.snowpark import DataFrame as snowpark_dataframe  # type: ignore

    logger.debug(Fore.GREEN + "[OK]" + Fore.WHITE + " Snowpark")
except:
    logger.debug(Fore.RED + "[KO]" + Fore.WHITE + " Snowpark")

try:
    from duckdb import DuckDBPyConnection as duckdb_dataframe  # type: ignore

    logger.debug(Fore.GREEN + "[OK]" + Fore.WHITE + " DuckDB")
except:
    logger.debug(Fore.RED + "[KO]" + Fore.WHITE + " DuckDB")


logger.debug(Style.RESET_ALL)

logger = logging.getLogger(__name__)


class CheckLevel(enum.Enum):
    WARNING = 0
    ERROR = 1


class CheckDataType(enum.Enum):
    AGNOSTIC = 0
    NUMERIC = 1
    STRING = 2
    DATE = 3
    TIMESTAMP = 4
    DUO = 5


class CheckStatus(enum.Enum):
    PASS = "PASS"
    FAIL = "FAIL"
    NO_RUN = "NO_RUN"


@dataclass
class Rule:
    method: str
    column: Union[str, List[str], Tuple[str, str]]
    value: Optional[Any]
    data_type: CheckDataType
    coverage: float = 1.0
    options: Union[List[Tuple], None] = None
    status: Union[str, None] = None

    @property
    def settings(self) -> dict:
        return dict(self.options)

    @property
    def key(self):
        return (
            hashlib.blake2s(
<<<<<<< HEAD
                bytes(f"{self.method}{self.column}{self.value}{self.options}{self.coverage}", "utf-8")
=======
                bytes(
                    f"{self.method}{self.column}{self.value}{self.settings}{self.coverage}",
                    "utf-8",
                )
>>>>>>> eaf80f51
            )
            .hexdigest()
            .upper()
        )

    def __post_init__(self):
        if (self.coverage <= 0) or (self.coverage > 1):
            raise ValueError("Coverage should be between 0 and 1")

        if isinstance(self.column, List):
            self.column = tuple(self.column)

        if isinstance(self.value, List):
            self.value = tuple(self.value)

        if isinstance(self.value, Tuple) & (self.data_type == CheckDataType.AGNOSTIC):
            # All values can only be of one data type in a rule
            if len(Counter(map(type, self.value)).keys()) > 1:
                raise ValueError("Data types in rule values are inconsistent")

    def __repr__(self):
        return f"Rule(method:{self.method}, column:{self.column}, value:{self.value}, data_type:{self.data_type}, coverage:{self.coverage}, status:{self.status}"

    def __rshift__(self, rule_dict: Dict[str, Any]) -> Dict[str, Any]:
        rule_dict[self.key] = self
        return rule_dict


class ComputeEngine(Protocol):
    def compute(self, rules: Dict[str, Rule]) -> bool:
        """Returns compute instructions for each rule"""

    def validate_data_types(self, rules: List[Rule], dataframe: Any) -> bool:
        """Validates that all data types from checks match the dataframe with data"""

    def summary(self, check: Any, dataframe: Any) -> Any:
        """Computes all predicates and expressions for check summary"""


class Check:
    def __init__(
        self,
        level: Union[CheckLevel, int],
        name: str,
        execution_date: datetime = datetime.today(),
        table_name: str = None,
    ):
        """A container of data quality rules."""
        self._rule: Dict[str, Rule] = {}
        self.compute_engine: ModuleType

        if isinstance(level, int):
            # When the user is lazy and wants to do WARN=0, or ERR=1
            level = CheckLevel(level)

        self.level = level
        self.name = name
        self.date = execution_date
        self.rows = -1
        self.config: Dict[str, str] = {}
        self.table_name = table_name

    def __repr__(self):
        standard = f"Check(level:{self.level}, desc:{self.name}, rules:{self.sum})"
        if self.table_name:
            standard += f" / table:{self.table_name}"
        return standard

    @property
    def sum(self):
        """Collect compute, unique and union type of rules"""
        return len(self._rule.keys())

    @property
    def rules(self):
        """Returns all rules defined for check"""
        return list(self._rule.values())

    @property
    def keys(self):
        """Returns blake2s unique identifiers of rules"""
        return list(self._rule.keys())

    @property
    def empty(self):
        """True when no rules are added in the check"""
        return len(self.rules) == 0

    def _remove_rule_generic(self, key: str):
        """Remove a key from rules and compute dictionaries"""
        if key in self._rule:
            self._rule.pop(key)

    def add_rule(self, method: str, *arg):
        """Add a new rule to the Check class."""
        return operator.methodcaller(method, *arg)(self)

    def delete_rule_by_key(self, keys: Union[str, List[str]]):
        """Delete rules from self._rule and self._compute dictionnary based on keys."""
        if isinstance(keys, str):
            keys = [keys]

        [self._remove_rule_generic(key) for key in keys]
        return self

    def delete_rule_by_attribute(
        self,
        rule_attribute: Literal["method", "column", "coverage"],
        values: Union[List[str], List[float]],
    ):
        """Delete rule based on method(s) or column name(s) or coverage value(s)."""
        if not isinstance(values, List):
            values = [values]

        _filter = lambda x: operator.attrgetter(rule_attribute)(x) in values
        [
            self._remove_rule_generic(key)
            for key in valfilter(_filter, self._rule).keys()
        ]
        return self

    def adjust_rule_coverage(self, rule_index: int, rule_coverage: float):
        """Targeted for adjusting the predicate/rows ratio or making rules less strict"""
        target_rule = self.rules[rule_index]
        old_key = target_rule.key
        target_rule = self._rule.pop(old_key)
        target_rule.coverage = rule_coverage
        target_rule >> self._rule
        return self

    def is_complete(self, column: str, pct: float = 1.0):
        """Validation for non-null values in column"""
        Rule("is_complete", column, "N/A", CheckDataType.AGNOSTIC, pct) >> self._rule
        return self

    def are_complete(self, column: Union[List[str], Tuple[str, str]], pct: float = 1.0):
        """Validation for non-null values in a group of columns"""
        Rule("are_complete", column, "N/A", CheckDataType.AGNOSTIC, pct) >> self._rule
        return self

    def is_unique(self, column: str, pct: float = 1.0):
        """Validation for unique values in column"""
        Rule("is_unique", column, "N/A", CheckDataType.AGNOSTIC, pct) >> self._rule
        return self

    def are_unique(self, column: Union[List[str], Tuple[str, str]], pct: float = 1.0):
        """Validation for unique values in a group of columns"""
        Rule("are_unique", column, "N/A", CheckDataType.AGNOSTIC, pct) >> self._rule
        return self

    def is_greater_than(self, column: str, value: float, pct: float = 1.0):
        """Validation for numeric greater than value"""
        Rule("is_greater_than", column, value, CheckDataType.NUMERIC, pct) >> self._rule
        return self

    def is_positive(self, column: str, pct: float = 1.0):
        """Validation for numeric greater than zero"""
        return self.is_greater_than(column, 0, pct)

    def is_greater_or_equal_than(self, column: str, value: float, pct: float = 1.0):
        """Validation for numeric greater or equal than value"""
        (
            Rule("is_greater_or_equal_than", column, value, CheckDataType.NUMERIC, pct)
            >> self._rule
        )
        return self

    def is_in_millions(self, column: str, pct: float = 1.0):
        """Validates that a column has values greater than 1M"""
        return self.is_greater_or_equal_than(column, 1e6, pct)

    def is_in_billions(self, column: str, pct: float = 1.0):
        """Validates that a column has values greater than 1B"""
        return self.is_greater_or_equal_than(column, 1e9, pct)

    def is_less_than(self, column: str, value: float, pct: float = 1.0):
        """Validation for numeric less than value"""
        Rule("is_less_than", column, value, CheckDataType.NUMERIC, pct) >> self._rule
        return self

    def is_negative(self, column: str, pct: float = 1.0):
        """Validation for numeric less than zero"""
        return self.is_less_than(column, 0, pct)

    def is_less_or_equal_than(self, column: str, value: float, pct: float = 1.0):
        """Validation for numeric less or equal than value"""
        (
            Rule("is_less_or_equal_than", column, value, CheckDataType.NUMERIC, pct)
            >> self._rule
        )
        return self

    def is_equal_than(self, column: str, value: float, pct: float = 1.0):
        """Validation for numeric column equal than value"""
        Rule("is_equal_than", column, value, CheckDataType.NUMERIC, pct) >> self._rule
        return self

    def has_pattern(self, column: str, value: str, pct: float = 1.0):
        """Validation for string type column matching regex expression"""
        Rule("has_pattern", column, value, CheckDataType.STRING, pct) >> self._rule
        return self

    def has_min(self, column: str, value: float):
        """Validation of a column’s minimum value"""
        Rule("has_min", column, value, CheckDataType.NUMERIC) >> self._rule
        return self

    def has_max(self, column: str, value: float):
        """Validation of a column’s maximum value"""
        Rule("has_max", column, value, CheckDataType.NUMERIC) >> self._rule
        return self

    def has_std(self, column: str, value: float):
        """Validation of a column’s standard deviation"""
        Rule("has_std", column, value, CheckDataType.NUMERIC) >> self._rule
        return self

    def has_mean(self, column: str, value: float):
        """Validation of a column's average/mean"""
        Rule("has_mean", column, value, CheckDataType.NUMERIC) >> self._rule
        return self

    def has_sum(self, column: str, value: float):
        """Validation of a sum of all values of a column"""
        Rule("has_sum", column, value, CheckDataType.NUMERIC) >> self._rule
        return self

    def is_between(self, column: str, value: Tuple[Any], pct: float = 1.0):
        """Validation of a column between a range"""
        Rule("is_between", column, value, CheckDataType.AGNOSTIC, pct) >> self._rule
        return self

    def is_contained_in(
        self,
        column: str,
        value: Union[List, Tuple],
        pct: float = 1.0,
    ):
        """Validation of column value in set of given values"""

        (
            Rule("is_contained_in", column, value, CheckDataType.AGNOSTIC, pct)
            >> self._rule
        )

        return self

    def is_in(self, column: str, value: Tuple[str, int, float], pct: float = 1.0):
        """Vaidation of column value in set of given values"""
        return self.is_contained_in(column, value, pct)

    def has_percentile(
        self, column: str, value: float, percentile: float, precision: int = 10000
    ):
        """Validation of a column percentile value"""
        (
            Rule(
                "has_percentile",
                column,
                value,
                CheckDataType.NUMERIC,
                options = [tuple(["percentile", percentile]), tuple(["precision", precision])]
            )
            >> self._rule
        )
        return self

    def is_inside_interquartile_range(
        self, column: str, value: List[float] = [0.25, 0.75], pct: float = 1.0
    ):
        """Validates a number resides inside the Q3 - Q1 range of values"""
        (
            Rule(
                "is_inside_interquartile_range",
                column,
                value,
                CheckDataType.NUMERIC,
                pct,
            )
            >> self._rule
        )
        return self

    def has_max_by(
        self, column_source: str, column_target: str, value: Union[float, str]
    ):
        """Validation of a column value based on another column maximum"""
        (
            Rule(
                "has_max_by",
                [column_source, column_target],
                value,
                CheckDataType.DUO,
            )
            >> self._rule
        )
        return self

    def has_min_by(
        self, column_source: str, column_target: str, value: Union[float, str]
    ):
        """Validation of a column value based on another column minimum"""
        (
            Rule(
                "has_min_by",
                [column_source, column_target],
                value,
                CheckDataType.DUO,
            )
            >> self._rule
        )
        return self

    def has_correlation(self, column_left: str, column_right: str, value: float):
        """Validates the correlation between 2 columns with some tolerance"""
        (
            Rule(
                "has_correlation",
                [column_left, column_right],
                value,
                CheckDataType.NUMERIC,
            )
            >> self._rule
        )
        return self

    def satisfies(self, column: str, predicate: str, pct: float = 1.0):
        """Validation of a column satisfying a SQL-like predicate"""
        Rule("satisfies", column, predicate, CheckDataType.AGNOSTIC, pct) >> self._rule
        return self

    def has_entropy(self, column: str, value: float, tolerance: float = 0.01):
        """Validation for entropy calculation on continuous values"""
        (
            Rule(
                "has_entropy",
                column,
                value,
                CheckDataType.AGNOSTIC,
                options = [tuple(['tolerance', tolerance])]
            )
            >> self._rule
        )
        return self

    def is_on_weekday(self, column: str, pct: float = 1.0):
        """Validates a datetime column is in a Mon-Fri time range"""
        Rule("is_on_weekday", column, "Mon-Fri", CheckDataType.DATE, pct) >> self._rule
        return self

    def is_on_weekend(self, column: str, pct: float = 1.0):
        """Validates a datetime column is in a Sat-Sun time range"""
        Rule("is_on_weekend", column, "Sat-Sun", CheckDataType.DATE, pct) >> self._rule
        return self

    def is_on_monday(self, column: str, pct: float = 1.0):
        """Validates a datetime column is on Mon"""
        Rule("is_on_monday", column, "Mon", CheckDataType.DATE, pct) >> self._rule
        return self

    def is_on_tuesday(self, column: str, pct: float = 1.0):
        """Validates a datetime column is on Tue"""
        Rule("is_on_tuesday", column, "Tue", CheckDataType.DATE, pct) >> self._rule
        return self

    def is_on_wednesday(self, column: str, pct: float = 1.0):
        """Validates a datetime column is on Wed"""
        Rule("is_on_wednesday", column, "Wed", CheckDataType.DATE, pct) >> self._rule
        return self

    def is_on_thursday(self, column: str, pct: float = 1.0):
        """Validates a datetime column is on Thu"""
        Rule("is_on_thursday", column, "Thu", CheckDataType.DATE, pct) >> self._rule
        return self

    def is_on_friday(self, column: str, pct: float = 1.0):
        """Validates a datetime column is on Fri"""
        Rule("is_on_friday", column, "Fri", CheckDataType.DATE, pct) >> self._rule
        return self

    def is_on_saturday(self, column: str, pct: float = 1.0):
        """Validates a datetime column is on Sat"""
        Rule("is_on_saturday", column, "Sat", CheckDataType.DATE, pct) >> self._rule
        return self

    def is_on_sunday(self, column: str, pct: float = 1.0):
        """Validates a datetime column is on Sun"""
        Rule("is_on_sunday", column, "Sun", CheckDataType.DATE, pct) >> self._rule
        return self

    def is_on_schedule(self, column: str, value: Tuple[Any], pct: float = 1.0):
        """Validation of a datetime column between an hour interval"""
        (
            Rule("is_on_schedule", column, value, CheckDataType.TIMESTAMP, pct)
            >> self._rule
        )
        return self

    def is_daily(
        self, column: str, value: Union[None, List[int]] = None, pct: float = 1.0
    ):
        """Validates that there is no missing dates using only week days in the date/timestamp column"""
        (Rule("is_daily", column, value, CheckDataType.DATE, pct) >> self._rule)
        return self

    def has_workflow(
        self,
        column_group: str,
        column_event: str,
        column_order: str,
        edges: List[Tuple[str]],
        pct: float = 1.0,
    ):
        """Validates events in a group clause with order, followed a specific sequence. Similar to adjacency matrix validation"""
        (
            Rule(
                "has_workflow",
                [column_group, column_event, column_order],
                edges,
                CheckDataType.AGNOSTIC,
                pct,
            )
            >> self._rule
        )
        return self

    def validate(self, dataframe: Any):
        """Compute all rules in this check for specific data frame"""

        # Stop execution if the there is no rules in the check
        assert not self.empty, "Check is empty. Try adding some rules?"

        # When dataframe is PySpark DataFrame API
        if "pyspark_dataframe" in globals() and isinstance(
            dataframe, pyspark_dataframe
        ):
            self.compute_engine = importlib.import_module("cuallee.pyspark_validation")

        # When dataframe is Pandas DataFrame API
        elif "pandas_dataframe" in globals() and isinstance(
            dataframe, pandas_dataframe
        ):
            self.compute_engine = importlib.import_module("cuallee.pandas_validation")

        elif "snowpark_dataframe" in globals() and isinstance(
            dataframe, snowpark_dataframe
        ):
            self.compute_engine = importlib.import_module("cuallee.snowpark_validation")

        elif "duckdb_dataframe" in globals() and isinstance(
            dataframe, duckdb_dataframe
        ):
            self.compute_engine = importlib.import_module("cuallee.duckdb_validation")

        assert self.compute_engine.validate_data_types(
            self.rules, dataframe
        ), "Invalid data types between rules and dataframe"
        return self.compute_engine.summary(self, dataframe)

    # def samples(self, dataframe: Any, rule_index: int = None) -> Any:
    #     if not rule_index:
    #         return reduce(
    #             DataFrame.unionAll,
    #             [dataframe.filter(predicate) for predicate in self.predicates],
    #         ).drop_duplicates()
    #     elif isinstance(rule_index, int):
    #         return reduce(
    #             DataFrame.unionAll,
    #             [
    #                 dataframe.filter(predicate)
    #                 for index, predicate in enumerate(self.predicates, 1)
    #                 if rule_index == index
    #             ],
    #         )
    #     elif isinstance(rule_index, list):
    #         return reduce(
    #             DataFrame.unionAll,
    #             [
    #                 dataframe.filter(predicate)
    #                 for index, predicate in enumerate(self.predicates, 1)
    #                 if index in rule_index
    #             ],
    #         ).drop_duplicates()<|MERGE_RESOLUTION|>--- conflicted
+++ resolved
@@ -91,14 +91,7 @@
     def key(self):
         return (
             hashlib.blake2s(
-<<<<<<< HEAD
                 bytes(f"{self.method}{self.column}{self.value}{self.options}{self.coverage}", "utf-8")
-=======
-                bytes(
-                    f"{self.method}{self.column}{self.value}{self.settings}{self.coverage}",
-                    "utf-8",
-                )
->>>>>>> eaf80f51
             )
             .hexdigest()
             .upper()

import enum
import hashlib
import logging
from modulefinder import Module
import operator
from dataclasses import dataclass
from datetime import datetime
from functools import reduce
from typing import Any, Dict, List, Literal, Optional, Tuple, Union, Protocol
from types import ModuleType
import importlib

from pyspark.sql import Column, DataFrame
from toolz import valfilter, first  # type: ignore

import cuallee.utils as cuallee_utils
import pandas as pd  # type: ignore

logger = logging.getLogger(__name__)


class CheckLevel(enum.Enum):
    WARNING = 0
    ERROR = 1


class CheckDataType(enum.Enum):
    AGNOSTIC = 0
    NUMERIC = 1
    STRING = 2
    DATE = 3
    TIMESTAMP = 4


class CheckStatus(enum.Enum):
    PASS = "PASS"
    FAIL = "FAIL"
    NO_RUN = "NO_RUN"


@dataclass
class Rule:
    method: str
    column: Union[Tuple, str]
    value: Optional[Any]
    data_type: CheckDataType
    coverage: float = 1.0
    status: str = None

    @property
    def key(self):
        return hashlib.blake2s(
            bytes(f"{self.method}{self.column}{self.value}{self.coverage}", "utf-8")
        ).hexdigest()

    def __post_init__(self):
        if (self.coverage <= 0) or (self.coverage > 1):
            raise ValueError("Coverage should be between 0 and 1")

        if isinstance(self.column, List):
            self.column = tuple(self.column)

<<<<<<< HEAD
=======
        if isinstance(self.value, List):
            self.value = tuple(self.value)

>>>>>>> 5cd544b7
    def __repr__(self):
        return f"Rule(method:{self.method}, column:{self.column}, value:{self.value}, data_type:{self.data_type}, coverage:{self.coverage}, status:{self.status}"

    def __rshift__(self, rule_dict: Dict[str, Any]) -> Dict[str, Any]:
        rule_dict[self.key] = self


@dataclass
class ComputeInstruction:
    predicate: Union[Column, None]
    expression: Column
    compute_method: str

    def __repr__(self):
        return f"ComputeInstruction({self.compute_method})"


class ComputeEngine(Protocol):
    def compute(rules: Dict[str, Rule]) -> Dict[str, ComputeInstruction]:
        """Returns compute instructions for each rule"""
    
    def validate_data_types(rules: Dict[str, Rule], dataframe: Any) -> bool:
        """Validates that all data types from checks match the dataframe with data"""

    def summary(dataframe: Any) -> Any:
        """Computes all predicates and expressions for check summary"""


class Check:
    def __init__(
        self,
        level: Union[CheckLevel, int],
        name: str,
        execution_date: datetime = datetime.today(),
    ):
        """A container of data quality rules."""
        self._rule: Dict[str, Rule] = {}
        self._compute: Dict[str, ComputeInstruction] = {}
        self.compute_engine : ModuleType = None

        if isinstance(level, int):
            level = CheckLevel(level)

        self.level = level
        self.name = name
        self.date = execution_date
        self.rows = -1

    def __repr__(self):
        return f"Check(level:{self.level}, desc:{self.name}, rules:{self.sum})"

    @property
    def sum(self):
        """Collect compute, unique and union type of rules"""
        return len(self._rule.keys())

    @property
    def rules(self):
        """Returns all rules defined for check"""
        return list(self._rule.values())

    @property
    def keys(self):
        """Returns blake2s unique identifiers of rules"""
        return list(self._rule.keys())

    @property
    def expressions(self):
        """Returns all summary expressions for validation"""
        return list(map(lambda x: x.expression, self._compute.values()))

    @property
    def predicates(self):
        """Returns all filtering predicates for negative samples"""
        return list(
            filter(
                lambda x: x is not None,
                map(lambda x: x.predicate, self._compute.values()),
            )
        )

    @property
    def empty(self):
        """True when no rules are added in the check"""
        return len(self.rules) == 0

    def _remove_rule_and_compute(self, key: str):
        """Remove a key from rules and compute dictionaries"""
        [
            collection.pop(key)
            for collection in [self._rule, self._compute]
            if key in collection.keys()
        ]

    def add_rule(self, method: str, *arg):
        """Add a new rule to the Check class."""
        return operator.methodcaller(method, *arg)(self)

    def delete_rule_by_key(self, keys: Union[str, List[str]]):
        """Delete rules from self._rule and self._compute dictionnary based on keys."""
        if isinstance(keys, str):
            keys = [keys]

        [self._remove_rule_and_compute(key) for key in keys]
        return self

    def delete_rule_by_attribute(
        self,
        rule_attribute: Literal["method", "column", "coverage"],
        values: Union[List[str], List[float]],
    ):
        """Delete rule based on method(s) or column name(s) or coverage value(s)."""
        if not isinstance(values, List):
            values = [values]

        _filter = lambda x: operator.attrgetter(rule_attribute)(x) in values
        [
            self._remove_rule_and_compute(key)
            for key in valfilter(_filter, self._rule).keys()
        ]
        return self

    def is_complete(self, column: str, pct: float = 1.0):
        """Validation for non-null values in column"""
        Rule("is_complete", column, "N/A", CheckDataType.AGNOSTIC, pct) >> self._rule
        return self

    def are_complete(self, column: Union[List[str], Tuple[str]], pct: float = 1.0):
        """Validation for non-null values in a group of columns"""
        Rule("are_complete", column, "N/A", CheckDataType.AGNOSTIC, pct) >> self._rule
        return self

    def is_unique(self, column: str, pct: float = 1.0):
        """Validation for unique values in column"""
        Rule("is_unique", column, "N/A", CheckDataType.AGNOSTIC, pct) >> self._rule
        return self

    def are_unique(self, column: Tuple[str], pct: float = 1.0):
        """Validation for unique values in a group of columns"""
        Rule("are_unique", column, "N/A", CheckDataType.AGNOSTIC, pct)  >> self._rule
        return self

    def is_greater_than(self, column: str, value: float, pct: float = 1.0):
        """Validation for numeric greater than value"""
        Rule("is_greater_than", column, value, CheckDataType.NUMERIC, pct) >> self._rule
        return self

    def is_greater_or_equal_than(self, column: str, value: float, pct: float = 1.0):
        """Validation for numeric greater or equal than value"""
        Rule("is_greater_or_equal_than", column, value, CheckDataType.NUMERIC, pct) >> self._rule
        return self

    def is_less_than(self, column: str, value: float, pct: float = 1.0):
        """Validation for numeric less than value"""
        Rule("is_less_than", column, value, CheckDataType.NUMERIC, pct) >> self._rule
        return self

    def is_less_or_equal_than(self, column: str, value: float, pct: float = 1.0):
        """Validation for numeric less or equal than value"""
        Rule("is_less_or_equal_than", column, value, CheckDataType.NUMERIC, pct) >> self._rule
        return self

    def is_equal_than(self, column: str, value: float, pct: float = 1.0):
        """Validation for numeric column equal than value"""
        Rule("is_equal_than", column, value, CheckDataType.NUMERIC, pct) >> self._rule
        return self

    def has_pattern(self, column: str, value: str, pct: float = 1.0):
        """Validation for string type column matching regex expression"""
        Rule("has_pattern", column, value, CheckDataType.STRING, pct) >> self._rule
        return self

    def has_min(self, column: str, value: float):
        """Validation of a column’s minimum value"""
        Rule("has_min", column, value, CheckDataType.NUMERIC) >> self._rule
        return self

    def has_max(self, column: str, value: float):
        """Validation of a column’s maximum value"""
        Rule("has_max", column, value, CheckDataType.NUMERIC) >> self._rule
        return self

    def has_std(self, column: str, value: float):
        """Validation of a column’s standard deviation"""
        Rule("has_std", column, value, CheckDataType.NUMERIC) >> self._rule
        return self

    def has_mean(self, column: str, value: float):
        """Validation of a column's average/mean"""
        Rule("has_mean", column, value, CheckDataType.NUMERIC) >> self._rule
        return self

    def is_between(self, column: str, value: Tuple[Any], pct: float = 1.0):
        """Validation of a column between a range"""
        Rule("is_between", column, value, CheckDataType.AGNOSTIC, pct) >> self._rule
        return self

    def is_contained_in(self, column: str, value: Tuple[str, int, float]):
        """Validation of column value in set of given values"""

        # Check value type to later assess correct column type
        if [isinstance(v, str) for v in value]:
            check_data_type = CheckDataType.STRING
        else:
            check_data_type = CheckDataType.NUMERIC

        Rule("is_contained_in", column, value, check_data_type) >> self._rule
        return self

    def is_in(self, column: str, value: Tuple[str, int, float], pct: float = 1.0):
        """Vaidation of column value in set of given values"""
        return self.is_contained_in(column, value, pct)

    def has_percentile(
        self,
        column: str,
        value: float,
        percentile: float,
        precision: int = 10000,
        pct: float = 1.0,
    ):
        """Validation of a column percentile value"""
        Rule(
            "has_percentile",
            column,
            (value, percentile, precision),
            CheckDataType.NUMERIC,
            pct,
        ) >> self._rule
        return self

    def has_max_by(
        self, column_source: str, column_target: str, value: float, pct: float = 1.0
    ):
        """Validation of a column maximum based on other column maximum"""
        Rule(
            "has_max_by",
            (column_source, column_target),
            value,
            CheckDataType.NUMERIC,
        ) >> self._rule
        return self

    def has_min_by(
        self, column_source: str, column_target: str, value: float, pct: float = 1.0
    ):
        """Validation of a column minimum based on other column minimum"""
        Rule(
            "has_min_by",
            (column_source, column_target),
            value,
            CheckDataType.NUMERIC,
        ) >> self._rule
        return self

    def has_correlation(
        self, column_left: str, column_right: str, value: float, pct: float = 1.0
    ):
        """Validates the correlation between 2 columns with some tolerance"""
        Rule(
            "has_correlation",
            (column_left, column_right),
            value,
            CheckDataType.NUMERIC,
        ) >> self._rule
        return self

    def satisfies(self, predicate: str, column: str, pct: float = 1.0):
        """Validation of a column satisfying a SQL-like predicate"""
        Rule("satisfies", column, predicate, CheckDataType.AGNOSTIC, pct) >> self._rule
        # self._compute[key] = ComputeInstruction(
        #     Rule("satisfies", column, predicate, CheckDataType.AGNOSTIC, pct),
        #     F.sum(F.expr(predicate).cast("integer")),
        # )
        return self

    def has_entropy(self, column: str, value: float, tolerance: float = 0.01):
        """Validation for entropy calculation on continuous values"""
        Rule("has_entropy", column, (value, tolerance), CheckDataType.AGNOSTIC) >> self._rule
        return self

    def is_on_weekday(self, column: str, pct: float = 1.0):
        """Validates a datetime column is in a Mon-Fri time range"""
        Rule("is_on_weekday", column, "Mon-Fri", CheckDataType.DATE, pct) >> self._rule
        return self

    def is_on_weekend(self, column: str, pct: float = 1.0):
        """Validates a datetime column is in a Sat-Sun time range"""
        Rule("is_on_weekend", column, "Sat-Sun", CheckDataType.DATE, pct) >> self._rule
        return self

    def is_on_monday(self, column: str, pct: float = 1.0):
        """Validates a datetime column is on Mon"""
        Rule("is_on_monday", column, "Mon", CheckDataType.DATE, pct) >> self._rule
        return self

    def is_on_tuesday(self, column: str, pct: float = 1.0):
        """Validates a datetime column is on Tue"""
        Rule("is_on_tuesday", column, "Tue", CheckDataType.DATE, pct) >> self._rule
        return self

    def is_on_wednesday(self, column: str, pct: float = 1.0):
        """Validates a datetime column is on Wed"""
        Rule("is_on_wednesday", column, "Wed", CheckDataType.DATE, pct) >> self._rule
        return self

    def is_on_thursday(self, column: str, pct: float = 1.0):
        """Validates a datetime column is on Thu"""
        Rule("is_on_thursday", column, "Thu", CheckDataType.DATE, pct) >> self._rule
        return self

    def is_on_friday(self, column: str, pct: float = 1.0):
        """Validates a datetime column is on Fri"""
        Rule("is_on_friday", column, "Fri", CheckDataType.DATE, pct) >> self._rule
        return self

    def is_on_saturday(self, column: str, pct: float = 1.0):
        """Validates a datetime column is on Sat"""
        Rule("is_on_saturday", column, "Sat", CheckDataType.DATE, pct) >> self._rule
        return self

    def is_on_sunday(self, column: str, pct: float = 1.0):
        """Validates a datetime column is on Sun"""
        Rule("is_on_sunday", column, "Sun", CheckDataType.DATE, pct) >> self._rule
        return self

    def is_on_schedule(self, column: str, value: Tuple[Any], pct: float = 1.0):
        """Validation of a datetime column between an hour interval"""
        Rule("is_on_schedule", column, value, CheckDataType.TIMESTAMP, pct) >> self._rule
        return self

    def has_weekday_continuity(self, column: str, pct: float = 1.0):
        """Validates that there is no missing dates using only week days in the date/timestamp column"""
        Rule(
            "has_weekday_continuity", column, "⊂{Mon-Fri}", CheckDataType.DATE, pct
        ) >> self._rule
        return self

    def validate(self, dataframe: Union[DataFrame, pd.DataFrame]):
        """Compute all rules in this check for specific data frame"""

        # Stop execution if the there is no rules in the check
        assert not self.empty, "Check is empty. Try adding some rules?"

        # Obtain a set of columns required for rules
        # flattening str columns and tuple columns
        column_set = set(
            cuallee_utils.get_column_set(
                list(map(operator.attrgetter("column"), self.rules))
            )
        )

        assert hasattr(dataframe, "columns"), "Your validation dataframe does not have a method `columns`"
        unknown_columns = column_set.difference(set(dataframe.columns))
        assert not unknown_columns, f"Column(s): {unknown_columns} not in dataframe"

        # When dataframe is PySpark DataFrame API
        if isinstance(dataframe, DataFrame):
            from pyspark.sql.session import SparkSession

            # Check SparkSession is available in environment through globals
            if spark_in_session := valfilter(lambda x: isinstance(x, SparkSession), globals()):
                # Obtain the first spark session available in the globals
                spark = first(spark_in_session.values())
            else:
                # TODO: Check should have options for compute engine
                spark = SparkSession.builder.getOrCreate()

            assert isinstance(
                spark, SparkSession
            ), "The function requires to pass a spark session available, or in an environment with Apache Spark"

            # Create compute dictionary
            self.compute_engine = importlib.import_module("cuallee.spark_validation")

        # When dataframe is Pandas DataFrame API
        elif isinstance(dataframe, pd.DataFrame):
            self.compute_engine = importlib.import_module("cuallee.pandas_validation")

        self._compute = self.compute_engine.compute(self._rule)
        assert self.compute_engine.validate_data_types(self._rule, dataframe)
        return self.compute_engine.summary(dataframe)

    def samples(self, dataframe: DataFrame, rule_index: int = None) -> DataFrame:
        if not rule_index:
            return reduce(
                DataFrame.unionAll,
                [dataframe.filter(predicate) for predicate in self.predicates],
            ).drop_duplicates()
        elif isinstance(rule_index, int):
            return reduce(
                DataFrame.unionAll,
                [
                    dataframe.filter(predicate)
                    for index, predicate in enumerate(self.predicates, 1)
                    if rule_index == index
                ],
            )
        elif isinstance(rule_index, list):
            return reduce(
                DataFrame.unionAll,
                [
                    dataframe.filter(predicate)
                    for index, predicate in enumerate(self.predicates, 1)
                    if index in rule_index
                ],
            ).drop_duplicates()

    # def sampling(
    #     self,
    #     dataframe: DataFrame,
    #     *arg,
    #     status: str = "FAIL",
    #     method: Union[tuple[str], str] = None,
    # ) -> DataFrame:

    #     # Validate all rule

    #     # Validate DataFrame

    #     # Check dataframe is spark dataframe
    #     if isinstance(dataframe, DataFrame):
    #         from .spark.spark_validation import get_record_sample
    #         from pyspark.sql import SparkSession

    #         spark = arg[0]
    #         assert isinstance(
    #             arg[0], SparkSession
    #         ), "The function requires to pass a spark session as arg --> validate(dataframe, SparkSession)"
    #         return get_record_sample(self, dataframe, spark, status, method)
    #     else:
    #         "I cannot do anything for you! :'-("<|MERGE_RESOLUTION|>--- conflicted
+++ resolved
@@ -60,12 +60,9 @@
         if isinstance(self.column, List):
             self.column = tuple(self.column)
 
-<<<<<<< HEAD
-=======
         if isinstance(self.value, List):
             self.value = tuple(self.value)
 
->>>>>>> 5cd544b7
     def __repr__(self):
         return f"Rule(method:{self.method}, column:{self.column}, value:{self.value}, data_type:{self.data_type}, coverage:{self.coverage}, status:{self.status}"
 

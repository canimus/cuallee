import enum
import hashlib
import operator
import pandas as pd  # type: ignore
from dataclasses import dataclass
from datetime import datetime
<<<<<<< HEAD
from functools import reduce
from typing import Any, Callable, List, Optional, Tuple, Union, Dict

import pyspark.sql.functions as F
import pyspark.sql.types as T
from pyspark.sql import DataFrame, Observation, SparkSession, Column, Row
from toolz import compose, valfilter  # type: ignore
from itertools import chain
from . import dataframe as D

import logging

logger = logging.getLogger(__name__)
=======
from typing import (
    Any,
    List,
    Optional,
    Tuple,
    Union,
    Dict,
    Literal,
    Annotated,
    get_type_hints,
    get_origin,
    get_args,
)
from toolz import valfilter  # type: ignore
from functools import wraps

from pyspark.sql import DataFrame, Column

from cuallee.helper_functions import _delete_dict_entry
>>>>>>> 4d5a59fa


class CheckLevel(enum.Enum):
    WARNING = 0
    ERROR = 1


class CheckDataType(enum.Enum):
    AGNOSTIC = 0
    NUMERIC = 1
    STRING = 2
    DATE = 3
    TIMESTAMP = 4


@dataclass
class ValueRange:
    min: float
    max: float
    default_value: float = 1.0


def check_annotations(func):
    @wraps(func)
    def wrapped(*args, **kwargs):
        """Perform runtime annotation checking for ValueRange type"""
        # Get type hints from function
        type_hints = get_type_hints(func, include_extras=True)
        for param, hint in type_hints.items():
            # Only process annotated types
            if get_origin(hint) is Annotated:
                # Get base type and additional arguments
                hint_type, hint_args = get_args(hint)
                # Process ValueRange arg only
                if isinstance(hint_args, ValueRange):
                    # If no pct passed, used default pct value
                    if kwargs.get(param) is None:
                        actual_value = hint_args.default_value
                    else:
                        actual_value = kwargs.get(param)
                    if not (hint_args.min < actual_value <= hint_args.max):
                        raise ValueError(
                            f"Pct value must be in range ]{hint_args.min}, {hint_args.max}]"
                        )
        # execute function once all checks passed
        return func(*args, **kwargs)

    return wrapped


@dataclass
class Rule:
    method: str
    column: Union[Tuple, str]
    value: Optional[Any]
    data_type: CheckDataType
    coverage: Annotated[float, ValueRange(0.0, 1.0)]
    status: str = None

    def __repr__(self):
        return f"Rule(method:{self.method}, column:{self.column}, value:{self.value}, data_type:{self.data_type}, coverage:{self.coverage}, status:{self.status}"


@dataclass
class ComputeInstruction:
<<<<<<< HEAD
    rule: Rule
    expression: Union[Column, Callable]
    predicate: Union[Column, Callable, None] = None
=======
    predicate: Column
    expression: Column
    compute_method: str
>>>>>>> 4d5a59fa


class Check:
    def __init__(
        self,
        level: Union[CheckLevel, int],
        name: str,
        execution_date: datetime = datetime.today(),
    ):
        self._rule: Dict[str, Rule] = {}
        self._compute: Dict[str, ComputeInstruction] = {}
<<<<<<< HEAD
        self._unique: Dict[str, ComputeInstruction] = {}
        self._union: Dict[str, ComputeInstruction] = {}
        if isinstance(level, int):
            level = CheckLevel(level)

=======
        self._validation: str = ""
>>>>>>> 4d5a59fa
        self.level = level
        self.name = name
        self.date = execution_date
        self.rows = -1

    def __repr__(self):
<<<<<<< HEAD
        return f"Check(level:{self.level}, desc:{self.name}, rules:{self.sum})"

    @property
    def sum(self):
        """Collect compute, unique and union type of rules"""
        return len(self._integrate_compute().keys())

    @property
    def rules(self):
        """Returns all rules defined for check"""
        return list(map(lambda x: x.rule, self._integrate_compute().values()))

    @property
    def expressions(self):
        """Returns all summary expressions for validation"""
        return list(map(lambda x: x.expression, self._integrate_compute().values()))

    @property
    def predicates(self):
        """Returns all filtering predicates for negative samples"""
        return list(
            filter(
                lambda x: x is not None,
                map(lambda x: x.predicate, self._integrate_compute().values()),
            )
=======
        return f"Check(level:{self.level}, desc:{self.name}, rules:{len(self._rule)})"

    def _add_rule(self, method: str, *arg):
        """Add a new rule to the Check class."""
        f = operator.methodcaller(method, *arg)
        return f(self)

    def _delete_rule_by_key(self, keys: List[str]):
        """Delete rules from self._rule and self._compute dictionnary based on keys."""
        if isinstance(keys, str):
            keys = [keys]
        _delete_dict_entry(keys, self._rule, self._compute)
        return self

    def _delete_rule_by(
        self,
        attr: Literal["method", "column", "coverage"],
        values: Union[List[str], List[float]],
    ):
        """Delete rule based on method(s) or column name(s) or coverage value(s)."""
        if not isinstance(values, List):
            values = [values]

        if attr == "method":
            _filter = lambda x: x.method in values
        elif attr == "column":
            _filter = lambda x: x.column in values
        else:
            _filter = lambda x: x.coverage in values

        _delete_dict_entry(
            valfilter(_filter, self._rule).keys(), self._rule, self._compute
>>>>>>> 4d5a59fa
        )
        return self

    def _delete_individual_rule(
        self,
        method: str,
        column: Union[Tuple, str],
        value: Optional[Any] = "N/A",
        coverage: float = 1.0,
    ):
        _filter = (
            lambda x: (x.method == method)
            & (x.column == column)
            & (x.value == value)
            & (x.coverage == coverage)
        )
        _delete_dict_entry(
            valfilter(_filter, self._rule).keys(), self._rule, self._compute
        )
        return self

    def _modify_rule_by_key(self, key):
        pass

    def _generate_rule_key_id(
        self,
        method: str,
        column: Union[Tuple, str],
        value: Any,
        coverage: float,
    ):
        """A hash function to generate unique identifiers for rules"""
        return hashlib.blake2s(
            bytes(f"{method}{column}{value}{coverage}", "utf-8")
        ).hexdigest()

<<<<<<< HEAD
    def _generate_rule_hash(self, rule: Rule):
        """A hash funtion for unique rule identifiers"""
        return self._generate_rule_key_id(
            rule.method, rule.column, rule.value, rule.coverage
        )

    def _single_value_rule(
        self,
        column: str,
        value: Optional[Any],
        operator: Callable,
    ):
        return F.sum((operator(F.col(column), value)).cast("integer"))

    def _integrate_compute(self) -> Dict:
        """Unifies the compute dictionaries from observation and select forms"""
        return {**self._compute, **self._unique, **self._union}

=======
>>>>>>> 4d5a59fa
    @staticmethod
    def _compute_columns(columns: Union[str, List[str]]) -> List[str]:
        """Confirm that all compute columns exists in dataframe"""

        def _normalize_columns(col: Union[str, List[str]], agg: List[str]) -> List[str]:
            """Recursive consilidation of compute columns"""
            if isinstance(col, str):
                agg.append(col)
            else:
                [_normalize_columns(inner_col, agg) for inner_col in col]
            return agg

        return _normalize_columns(columns, [])

    @check_annotations
    def is_complete(
        self, column: str, /, pct: Annotated[float, ValueRange(0.0, 1.0)] = 1.0
    ):
        """Validation for non-null values in column"""
<<<<<<< HEAD
        rule = Rule("is_complete", column, "N/A", CheckDataType.AGNOSTIC, pct)
        predicate = F.col(f"`{column}`").isNull()
        expression = F.sum(F.col(f"`{column}`").isNotNull().cast("integer"))
        key = self._generate_rule_hash(rule)
        self._compute[key] = ComputeInstruction(
            rule,
            expression,
            predicate,
=======
        key = self._generate_rule_key_id("is_complete", column, "N/A", pct)
        self._rule[key] = Rule(
            "is_complete", column, "N/A", CheckDataType.AGNOSTIC, pct
>>>>>>> 4d5a59fa
        )

        return self

    @check_annotations
    def are_complete(self, column: str, /, pct: float = 1.0):
        """Validation for non-null values in a group of columns"""
        # if isinstance(column, List):
        #    column = tuple(column)
        key = self._generate_rule_key_id("are_complete", column, "N/A", pct)
        self._rule[key] = Rule(
            "are_complete", column, "N/A", CheckDataType.AGNOSTIC, pct
        )
        return self

    @check_annotations
    def is_unique(self, column: str, /, pct: float = 1.0):
        """Validation for unique values in column"""
        key = self._generate_rule_key_id("is_unique", column, "N/A", pct)
        self._rule[key] = Rule("is_unique", column, "N/A", CheckDataType.AGNOSTIC, pct)
        return self

    @check_annotations
    def are_unique(self, column: Tuple[str], /, pct: float = 1.0):
        """Validation for unique values in a group of columns"""
        if isinstance(column, List):
            column = tuple(column)
        key = self._generate_rule_key_id("are_unique", column, "N/A", pct)
        self._rule[key] = Rule("are_unique", column, "N/A", CheckDataType.AGNOSTIC, pct)
        return self

    @check_annotations
    def is_greater_than(self, column: str, value: float, /, pct: float = 1.0):
        """Validation for numeric greater than value"""
        key = self._generate_rule_key_id("is_greater_than", column, value, pct)
        self._rule[key] = Rule(
            "is_greater_than", column, value, CheckDataType.NUMERIC, pct
        )
        return self

    @check_annotations
    def is_greater_or_equal_than(self, column: str, value: float, /, pct: float = 1.0):
        """Validation for numeric greater or equal than value"""
        key = self._generate_rule_key_id("is_greater_or_equal_than", column, value, pct)
        self._rule[key] = Rule(
            "is_greater_or_equal_than", column, value, CheckDataType.NUMERIC, pct
        )
        return self

    @check_annotations
    def is_less_than(self, column: str, value: float, /, pct: float = 1.0):
        """Validation for numeric less than value"""
        key = self._generate_rule_key_id("is_less_than", column, value, pct)
        self._rule[key] = Rule(
            "is_less_than", column, value, CheckDataType.NUMERIC, pct
        )
        return self

    @check_annotations
    def is_less_or_equal_than(self, column: str, value: float, /, pct: float = 1.0):
        """Validation for numeric less or equal than value"""
        key = self._generate_rule_key_id("is_less_or_equal_than", column, value, pct)
        self._rule[key] = Rule(
            "is_less_or_equal_than", column, value, CheckDataType.NUMERIC, pct
        )
        return self

    @check_annotations
    def is_equal_than(self, column: str, value: float, /, pct: float = 1.0):
        """Validation for numeric column equal than value"""
        key = self._generate_rule_key_id("is_equal", column, value, pct)
        self._rule[key] = Rule("is_equal", column, value, CheckDataType.NUMERIC, pct)
        return self

<<<<<<< HEAD
    def has_pattern(self, column: str, value: str, pct: float = 1.0):
        """Validation for string type column matching regex expression"""
        key = self._generate_rule_key_id("has_pattern", column, value, pct)
        self._compute[key] = ComputeInstruction(
            Rule("has_pattern", column, value, CheckDataType.STRING, pct),
            F.sum((F.length(F.regexp_extract(column, value, 0)) > 0).cast("integer")),
=======
    @check_annotations
    def matches_regex(self, column: str, value: str, /, pct: float = 1.0):
        """Validation for string type column matching regex expression"""
        key = self._generate_rule_key_id("matches_regex", column, value, pct)
        self._rule[key] = Rule(
            "matches_regex", column, value, CheckDataType.STRING, pct
>>>>>>> 4d5a59fa
        )
        return self

    @check_annotations
    def has_min(self, column: str, value: float, /, pct: float = 1.0):
        """Validation of a column’s minimum value"""
        key = self._generate_rule_key_id("has_min", column, value, pct)
        self._rule[key] = Rule("has_min", column, value, CheckDataType.NUMERIC)
        return self

    @check_annotations
    def has_max(self, column: str, value: float, /, pct: float = 1.0):
        """Validation of a column’s maximum value"""
        key = self._generate_rule_key_id("has_max", column, value, pct)
        self._rule[key] = Rule("has_max", column, value, CheckDataType.NUMERIC)
        return self

    @check_annotations
    def has_std(self, column: str, value: float, /, pct: float = 1.0):
        """Validation of a column’s standard deviation"""
        key = self._generate_rule_key_id("has_std", column, value, pct)
        self._rule[key] = Rule("has_std", column, value, CheckDataType.NUMERIC)
        return self

    @check_annotations
    def has_mean(self, column: str, value: float, /, pct: float = 1.0):
        """Validation of a column's average/mean"""
        key = self._generate_rule_key_id("has_mean", column, value, pct)
        self._rule[key] = Rule("has_mean", column, value, CheckDataType.NUMERIC)
        return self

    @check_annotations
    def is_between(self, column: str, value: Tuple[Any], /, pct: float = 1.0):
        """Validation of a column between a range"""

        # Create tuple if user pass list
        if isinstance(value, List):
            value = tuple(value)

        key = self._generate_rule_key_id("is_between", column, value, pct)
        self._rule[key] = Rule("is_between", column, value, CheckDataType.AGNOSTIC, pct)
        return self

    @check_annotations
    def is_contained_in(
        self, column: str, value: Tuple[str, int, float], /, pct: float = 1.0
    ):
        """Validation of column value in set of given values"""
        # Create tuple if user pass list
        if isinstance(value, List):
            value = tuple(value)

        # Check value type to later assess correct column type
        if [isinstance(v, str) for v in value]:
            check = CheckDataType.STRING
        else:
            check = CheckDataType.NUMERIC

        key = self._generate_rule_key_id("is_contained_in", column, value, pct)
        self._rule[key] = Rule("is_contained_in", column, value, check)
        return self

<<<<<<< HEAD
    def is_in(self, column: str, value: Tuple[str, int, float], pct: float = 1.0):
        """Vaidation of column value in set of given values"""
        return self.is_contained_in(column, value, pct)

    def is_on_weekday(self, column: str, pct: float = 1.0):
        """Validates a datetime column is in a Mon-Fri time range"""
        key = self._generate_rule_key_id("is_on_weekday", column, "Mon-Fri", pct)
        self._compute[key] = ComputeInstruction(
            Rule("is_on_weekday", column, "Mon-Fri", CheckDataType.DATE, pct),
            F.sum(F.dayofweek(f"`{column}`").between(2, 6).cast("integer")),
        )
        return self

    def is_on_weekend(self, column: str, pct: float = 1.0):
        """Validates a datetime column is in a Sat-Sun time range"""
        key = self._generate_rule_key_id("is_on_weekend", column, "Sat-Sun", pct)
        self._compute[key] = ComputeInstruction(
            Rule("is_on_weekend", column, "Sat-Sun", CheckDataType.DATE, pct),
            F.sum(F.dayofweek(f"`{column}`").isin([1, 7]).cast("integer")),
        )
        return self

    def is_on_monday(self, column: str, pct: float = 1.0):
        """Validates a datetime column is on Mon"""
        key = self._generate_rule_key_id("is_on_monday", column, "Mon", pct)
        self._compute[key] = ComputeInstruction(
            Rule("is_on_monday", column, "Mon", CheckDataType.DATE, pct),
            F.sum((F.dayofweek(f"`{column}`") == 2).cast("integer")),
        )
        return self

    def is_on_tuesday(self, column: str, pct: float = 1.0):
        """Validates a datetime column is on Tue"""
        key = self._generate_rule_key_id("is_on_tuesday", column, "Tue", pct)
        self._compute[key] = ComputeInstruction(
            Rule("is_on_tuesday", column, "Tue", CheckDataType.DATE, pct),
            F.sum((F.dayofweek(f"`{column}`") == 3).cast("integer")),
        )
        return self

    def is_on_wednesday(self, column: str, pct: float = 1.0):
        """Validates a datetime column is on Wed"""
        key = self._generate_rule_key_id("is_on_wednesday", column, "Wed", pct)
        self._compute[key] = ComputeInstruction(
            Rule("is_on_wednesday", column, "Wed", CheckDataType.DATE, pct),
            F.sum((F.dayofweek(f"`{column}`") == 3).cast("integer")),
        )
        return self

    def is_on_thursday(self, column: str, pct: float = 1.0):
        """Validates a datetime column is on Thu"""
        key = self._generate_rule_key_id("is_on_thursday", column, "Thu", pct)
        self._compute[key] = ComputeInstruction(
            Rule("is_on_thursday", column, "Thu", CheckDataType.DATE, pct),
            F.sum((F.dayofweek(f"`{column}`") == 4).cast("integer")),
        )
        return self

    def is_on_friday(self, column: str, pct: float = 1.0):
        """Validates a datetime column is on Fri"""
        key = self._generate_rule_key_id("is_on_friday", column, "Fri", pct)
        self._compute[key] = ComputeInstruction(
            Rule("is_on_friday", column, "Fri", CheckDataType.DATE, pct),
            F.sum((F.dayofweek(f"`{column}`") == 5).cast("integer")),
        )
        return self

    def is_on_saturday(self, column: str, pct: float = 1.0):
        """Validates a datetime column is on Sat"""
        key = self._generate_rule_key_id("is_on_saturday", column, "Sat", pct)
        self._compute[key] = ComputeInstruction(
            Rule("is_on_saturday", column, "Sat", CheckDataType.DATE, pct),
            F.sum((F.dayofweek(f"`{column}`") == 7).cast("integer")),
        )
        return self

    def is_on_sunday(self, column: str, pct: float = 1.0):
        """Validates a datetime column is on Sun"""
        key = self._generate_rule_key_id("is_on_sunday", column, "Sun", pct)
        self._compute[key] = ComputeInstruction(
            Rule("is_on_sunday", column, "Sun", CheckDataType.DATE, pct),
            F.sum((F.dayofweek(f"`{column}`") == 1).cast("integer")),
        )
        return self

    def is_on_schedule(self, column: str, value: Tuple[Any], pct: float = 1.0):
        """Validation of a datetime column between an hour interval"""

        # Create tuple if user pass list
        if isinstance(value, List):
            value = tuple(value)

        key = self._generate_rule_key_id("is_on_schedule", column, value, pct)
        self._compute[key] = ComputeInstruction(
            Rule("is_on_schedule", column, value, CheckDataType.TIMESTAMP, pct),
            F.sum(F.hour(column).between(*value).cast("integer")),  # type: ignore
        )
        return self

=======
    @check_annotations
>>>>>>> 4d5a59fa
    def has_percentile(
        self,
        column: str,
        value: float,
        percentile: float,
        precision: int = 10000,
        /,
        pct: float = 1.0,
    ):
        """Validation of a column percentile value"""
        key = self._generate_rule_key_id(
            "has_percentile", column, (value, percentile, precision), pct
        )
        self._rule[key] = Rule(
            "has_percentile",
            column,
            (value, percentile, precision),
            CheckDataType.NUMERIC,
            pct,
        )
        return self

    @check_annotations
    def has_max_by(
        self, column_source: str, column_target: str, value: float, /, pct: float = 1.0
    ):
        """Validation of a column maximum based on other column maximum"""
        key = self._generate_rule_key_id(
            "has_max_by", (column_source, column_target), value, pct
        )
        self._rule[key] = Rule(
            "has_max_by",
            (column_source, column_target),
            value,
            CheckDataType.NUMERIC,
        )
        return self

    @check_annotations
    def has_min_by(
        self, column_source: str, column_target: str, value: float, /, pct: float = 1.0
    ):
        """Validation of a column minimum based on other column minimum"""
        key = self._generate_rule_key_id(
            "has_min_by", (column_source, column_target), value, pct
        )
        self._rule[key] = Rule(
            "has_min_by",
            (column_source, column_target),
            value,
            CheckDataType.NUMERIC,
        )
        return self

    @check_annotations
    def has_correlation(
        self, column_left: str, column_right: str, value: float, /, pct: float = 1.0
    ):
        """Validates the correlation between 2 columns with some tolerance"""

        key = self._generate_rule_key_id(
            "has_correlation", (column_left, column_right), value, pct
        )
        self._rule[key] = Rule(
            "has_correlation",
            (column_left, column_right),
            value,
            CheckDataType.NUMERIC,
        )
        return self

<<<<<<< HEAD
    def satisfies(self, predicate: str, column: str, pct: float = 1.0):
        """Validation of a column satisfying a SQL-like predicate"""
        key = self._generate_rule_key_id("satisfies", column, predicate, pct)
        self._compute[key] = ComputeInstruction(
            Rule("satisfies", column, predicate, CheckDataType.AGNOSTIC, pct),
            F.sum(F.expr(predicate).cast("integer")),
        )
        return self

    def has_entropy(self, column: str, value: float, tolerance: float = 0.01):
        """Validation for entropy calculation on continuous values"""
        key = self._generate_rule_key_id("has_entropy", column, value, tolerance)

        def _execute(dataframe: DataFrame):
            return (
                dataframe.groupby(column)
                .count()
                .select(F.collect_list("count").alias("freq"))
                .select(
                    F.col("freq"),
                    F.aggregate("freq", F.lit(0.0), lambda a, b: a + b).alias("rows"),
                )
                .withColumn("probs", F.transform("freq", lambda x: x / F.col("rows")))
                .withColumn("n_labels", F.size("probs"))
                .withColumn("log_labels", F.log("n_labels"))
                .withColumn("log_prob", F.transform("probs", lambda x: F.log(x)))
                .withColumn(
                    "log_classes",
                    F.transform("probs", lambda x: F.log((x / x) * F.col("n_labels"))),
                )
                .withColumn("entropy_vals", F.arrays_zip("probs", "log_prob"))
                .withColumn(
                    "product_prob",
                    F.transform(
                        "entropy_vals",
                        lambda x: x.getItem("probs") * x.getItem("log_prob"),
                    ),
                )
                .select(
                    (
                        F.aggregate(
                            "product_prob", F.lit(0.0), lambda acc, x: acc + x
                        ).alias("p")
                        / F.col("log_labels")
                        * -1
                    ).alias("entropy")
                )
                .select(
                    F.expr(
                        f"entropy BETWEEN {value-tolerance} AND {value+tolerance}"
                    ).alias(key)
                )
            )

        self._union[key] = ComputeInstruction(
            Rule("has_entropy", column, value, CheckDataType.AGNOSTIC), _execute
        )

        return self

    def has_weekday_continuity(self, column: str, pct: float = 1.0):
        """Validates that there is no missing dates using only week days in the date/timestamp column"""
        key = self._generate_rule_key_id(
            "has_weekday_continuity", column, "⊂{Mon-Fri}", pct
        )

        def _execute(dataframe: DataFrame):
            _weekdays = lambda x: x.filter(F.dayofweek(column).isin([2, 3, 4, 5, 6]))
            _date_only = lambda x: x.select(F.to_date(column).alias(column))
            full_interval = (
                dataframe.select(
                    F.explode(
                        F.sequence(
                            F.min(column), F.max(column), F.expr("interval 1 day")
                        )
                    ).alias(column)
                )
                .transform(_weekdays)
                .transform(_date_only)
            )
            return full_interval.join(
                dataframe.transform(_date_only), column, how="left_anti"
            ).select(
                (F.expr(f"{dataframe.count()} - count(distinct({column}))")).alias(key)
            )

        self._union[key] = ComputeInstruction(
            Rule(
                "has_weekday_continuity", column, "⊂{Mon-Fri}", CheckDataType.DATE, pct
            ),
            _execute,
        )

        return self

    def validate(self, spark: SparkSession, dataframe: DataFrame, metadata: dict = {}):
=======
    @check_annotations
    def satisfies(self, predicate: str, /, pct: float = 1.0):
        """Validation of a column satisfying a SQL-like predicate"""
        key = self._generate_rule_key_id("satisfies", "N/A", predicate, pct)
        self._rule[key] = Rule("satisfies", "N/A", predicate, CheckDataType.AGNOSTIC)
        return self

    def validate(self, dataframe: DataFrame, *arg) -> DataFrame:
>>>>>>> 4d5a59fa
        """Compute all rules in this check for specific data frame"""

        # Check the dictionnary is not empty
        assert (
            self._rule
        ), "Check is empty. Add validations i.e. is_complete, is_unique, etc."

        rule_expressions = self._rule.values()

        # Pre-validate column names
        column_set = set(
            Check._compute_columns(
                list(map(operator.attrgetter("column"), rule_expressions))
            )
        )
        unknown_columns = column_set.difference(set(dataframe.columns))
        assert not unknown_columns, f"Column(s): {unknown_columns} not in dataframe"

<<<<<<< HEAD
        # Pre-Validation of numeric data types

        _numeric = lambda x: x.rule.data_type == CheckDataType.NUMERIC
        _date = lambda x: x.rule.data_type == CheckDataType.DATE
        _timestamp = lambda x: x.rule.data_type == CheckDataType.TIMESTAMP
        _string = lambda x: x.rule.data_type == CheckDataType.STRING
        assert set(
            Check._compute_columns(
                map(_col, valfilter(_numeric, unified_rules).values())  # type: ignore
            )
        ).issubset(D.numeric_fields(dataframe))
        assert set(
            Check._compute_columns(
                map(_col, valfilter(_string, unified_rules).values())  # type: ignore
            )
        ).issubset(D.string_fields(dataframe))
        assert set(
            Check._compute_columns(map(_col, valfilter(_date, unified_rules).values()))  # type: ignore
        ).issubset(D.date_fields(dataframe))
        assert set(
            Check._compute_columns(
                map(_col, valfilter(_timestamp, unified_rules).values())  # type: ignore
            )
        ).issubset(D.timestamp_fields(dataframe))

        if self._compute:
            observation = Observation(self.name)
            for k, v in self._compute.items():
                logger.info(str(v.expression))

            df_observation = dataframe.observe(
                observation,
                *[
                    compute_instruction.expression.alias(hash_key)  # type: ignore
                    for hash_key, compute_instruction in self._compute.items()
                ],
=======
        # Check dataframe is spark dataframe
        if isinstance(dataframe, DataFrame):
            from .spark.spark_validation import (
                compute_summary,
                _get_rule_status,
                _get_spark_version,
                _get_compute_dict,
                _validate_dataTypes,
>>>>>>> 4d5a59fa
            )
            from pyspark.sql import SparkSession

            # Check SparkSession is available
            spark = arg[0]
            assert isinstance(
                arg[0], SparkSession
            ), "The function requires to pass a spark session as arg --> validate(dataframe, SparkSession)"

<<<<<<< HEAD
        unique_observe = (
            dataframe.select(
                *[
                    compute_instrunction.expression.alias(hash_key)  # type: ignore
                    for hash_key, compute_instrunction in self._unique.items()
                ]
            )
            .first()
            .asDict()  # type: ignore
        )

        union_observe = {
            k: operator.attrgetter(k)(compute_instruction.expression(dataframe).first())  # type: ignore
            for k, compute_instruction in self._union.items()
        }

        unified_results = {**unique_observe, **observation_result, **union_observe}

        _calculate_pass_rate = lambda observed_column: (
            F.when(observed_column == "false", F.lit(0.0))
            .when(observed_column == "true", F.lit(1.0))
            .otherwise(observed_column.cast(T.DoubleType()) / self.rows)  # type: ignore
        )
        _evaluate_status = lambda pass_rate, pass_threshold: (
            F.when(pass_rate >= pass_threshold, F.lit("PASS")).otherwise(F.lit("FAIL"))
        )
        _metadata = F.create_map(
            *chain.from_iterable([(F.lit(k), F.lit(v)) for k, v in metadata.items()])
        )
        return (
            spark.createDataFrame(
                [
                    Row(  # type: ignore
                        index,
                        compute_instruction.rule.method,
                        str(compute_instruction.rule.column),
                        str(compute_instruction.rule.value),
                        unified_results[hash_key],
                        compute_instruction.rule.coverage,
                    )
                    for index, (hash_key, compute_instruction) in enumerate(
                        unified_rules.items(), 1
                    )
                ],
                schema="id int, rule string, column string, value string, result string, pass_threshold string",
            )
            .select(
                F.col("id"),
                F.lit(self.date.strftime("%Y-%m-%d %H:%M:%S")).alias("timestamp"),
                F.lit(self.name).alias("check"),
                F.lit(self.level.name).alias("level"),
                F.col("column"),
                F.col("rule"),
                F.col("value"),
                F.lit(rows).alias("rows"),
                (rows - F.col("result").cast("long")).alias("violations"),
                _calculate_pass_rate(F.col("result")).alias("pass_rate"),
                F.col("pass_threshold").cast(T.DoubleType()),
                F.lit(_metadata).alias("metadata"),
            )
            .withColumn(
                "status",
                _evaluate_status(F.col("pass_rate"), F.col("pass_threshold")),
            )
        )

    def samples(self, dataframe: DataFrame, rule_index: int = None) -> DataFrame:
        if not rule_index:
            return reduce(
                DataFrame.unionAll,
                [dataframe.filter(predicate) for predicate in self.predicates],
            ).drop_duplicates()
        elif isinstance(rule_index, int):
            return reduce(
                DataFrame.unionAll,
                [
                    dataframe.filter(predicate)
                    for index, predicate in enumerate(self.predicates, 1)
                    if rule_index == index
                ],
            )
        elif isinstance(rule_index, list):
            return reduce(
                DataFrame.unionAll,
                [
                    dataframe.filter(predicate)
                    for index, predicate in enumerate(self.predicates, 1)
                    if index in rule_index
                ],
            ).drop_duplicates()
=======
            # Create compute dictionary
            _get_compute_dict(self)

            # Check Spark Version
            _get_spark_version(self, spark)

            # Pre-Validation of data types
            _validate_dataTypes(self, dataframe)

            # Compute
            summary = compute_summary(self, dataframe, spark)
            _get_rule_status(self, summary)
            return summary
        elif isinstance(dataframe, pd.DataFrame):
            from .pandas.pandas_validation import pd_compute_summary

            return pd_compute_summary(dataframe, self)

    def sampling(
        self,
        dataframe: DataFrame,
        *arg,
        status: str = "FAIL",
        method: Union[tuple[str], str] = None,
    ) -> DataFrame:

        # Validate all rule

        # Validate DataFrame

        # Check dataframe is spark dataframe
        if isinstance(dataframe, DataFrame):
            from .spark.spark_validation import get_record_sample
            from pyspark.sql import SparkSession

            spark = arg[0]
            assert isinstance(
                arg[0], SparkSession
            ), "The function requires to pass a spark session as arg --> validate(dataframe, SparkSession)"
            return get_record_sample(self, dataframe, spark, status, method)
        else:
            "I cannot do anything for you! :-("
>>>>>>> 4d5a59fa
<|MERGE_RESOLUTION|>--- conflicted
+++ resolved
@@ -4,21 +4,6 @@
 import pandas as pd  # type: ignore
 from dataclasses import dataclass
 from datetime import datetime
-<<<<<<< HEAD
-from functools import reduce
-from typing import Any, Callable, List, Optional, Tuple, Union, Dict
-
-import pyspark.sql.functions as F
-import pyspark.sql.types as T
-from pyspark.sql import DataFrame, Observation, SparkSession, Column, Row
-from toolz import compose, valfilter  # type: ignore
-from itertools import chain
-from . import dataframe as D
-
-import logging
-
-logger = logging.getLogger(__name__)
-=======
 from typing import (
     Any,
     List,
@@ -27,18 +12,25 @@
     Union,
     Dict,
     Literal,
+    Callable,
     Annotated,
     get_type_hints,
     get_origin,
     get_args,
 )
 from toolz import valfilter  # type: ignore
-from functools import wraps
-
-from pyspark.sql import DataFrame, Column
-
-from cuallee.helper_functions import _delete_dict_entry
->>>>>>> 4d5a59fa
+from functools import reduce
+
+import pyspark.sql.functions as F
+import pyspark.sql.types as T
+from pyspark.sql import DataFrame, Observation, SparkSession, Column, Row
+from toolz import compose, valfilter  # type: ignore
+from itertools import chain
+from . import dataframe as D
+
+import logging
+
+logger = logging.getLogger(__name__)
 
 
 class CheckLevel(enum.Enum):
@@ -55,48 +47,17 @@
 
 
 @dataclass
-class ValueRange:
-    min: float
-    max: float
-    default_value: float = 1.0
-
-
-def check_annotations(func):
-    @wraps(func)
-    def wrapped(*args, **kwargs):
-        """Perform runtime annotation checking for ValueRange type"""
-        # Get type hints from function
-        type_hints = get_type_hints(func, include_extras=True)
-        for param, hint in type_hints.items():
-            # Only process annotated types
-            if get_origin(hint) is Annotated:
-                # Get base type and additional arguments
-                hint_type, hint_args = get_args(hint)
-                # Process ValueRange arg only
-                if isinstance(hint_args, ValueRange):
-                    # If no pct passed, used default pct value
-                    if kwargs.get(param) is None:
-                        actual_value = hint_args.default_value
-                    else:
-                        actual_value = kwargs.get(param)
-                    if not (hint_args.min < actual_value <= hint_args.max):
-                        raise ValueError(
-                            f"Pct value must be in range ]{hint_args.min}, {hint_args.max}]"
-                        )
-        # execute function once all checks passed
-        return func(*args, **kwargs)
-
-    return wrapped
-
-
-@dataclass
 class Rule:
     method: str
     column: Union[Tuple, str]
     value: Optional[Any]
     data_type: CheckDataType
-    coverage: Annotated[float, ValueRange(0.0, 1.0)]
+    coverage: float = 1.0
     status: str = None
+
+    def __post_init__(self):
+        if (self.coverage <= 0) or (self.coverage > 1):
+            raise ValueError("Coverage should be between 0 and 1")
 
     def __repr__(self):
         return f"Rule(method:{self.method}, column:{self.column}, value:{self.value}, data_type:{self.data_type}, coverage:{self.coverage}, status:{self.status}"
@@ -104,15 +65,9 @@
 
 @dataclass
 class ComputeInstruction:
-<<<<<<< HEAD
-    rule: Rule
-    expression: Union[Column, Callable]
-    predicate: Union[Column, Callable, None] = None
-=======
-    predicate: Column
+    predicate: Union[Column, None]
     expression: Column
     compute_method: str
->>>>>>> 4d5a59fa
 
 
 class Check:
@@ -122,40 +77,35 @@
         name: str,
         execution_date: datetime = datetime.today(),
     ):
+        """A container of data quality rules."""
         self._rule: Dict[str, Rule] = {}
         self._compute: Dict[str, ComputeInstruction] = {}
-<<<<<<< HEAD
-        self._unique: Dict[str, ComputeInstruction] = {}
-        self._union: Dict[str, ComputeInstruction] = {}
+
         if isinstance(level, int):
             level = CheckLevel(level)
 
-=======
-        self._validation: str = ""
->>>>>>> 4d5a59fa
         self.level = level
         self.name = name
         self.date = execution_date
         self.rows = -1
 
     def __repr__(self):
-<<<<<<< HEAD
         return f"Check(level:{self.level}, desc:{self.name}, rules:{self.sum})"
 
     @property
     def sum(self):
         """Collect compute, unique and union type of rules"""
-        return len(self._integrate_compute().keys())
+        return len(self._rule().keys())
 
     @property
     def rules(self):
         """Returns all rules defined for check"""
-        return list(map(lambda x: x.rule, self._integrate_compute().values()))
+        return list(self._rule().values())
 
     @property
     def expressions(self):
         """Returns all summary expressions for validation"""
-        return list(map(lambda x: x.expression, self._integrate_compute().values()))
+        return list(map(lambda x: x.expression, self._compute().values()))
 
     @property
     def predicates(self):
@@ -163,66 +113,41 @@
         return list(
             filter(
                 lambda x: x is not None,
-                map(lambda x: x.predicate, self._integrate_compute().values()),
+                map(lambda x: x.predicate, self._compute().values()),
             )
-=======
-        return f"Check(level:{self.level}, desc:{self.name}, rules:{len(self._rule)})"
-
-    def _add_rule(self, method: str, *arg):
+        )
+
+    def _remove_rule_and_compute(self, key: str):
+        """Remove a key from rules and compute dictionaries"""
+        [collection.pop(key) for collection in [self._rule, self._compute] if key in collection.keys()]
+
+    def add_rule(self, method: str, *arg):
         """Add a new rule to the Check class."""
-        f = operator.methodcaller(method, *arg)
-        return f(self)
-
-    def _delete_rule_by_key(self, keys: List[str]):
+        return operator.methodcaller(method, *arg)(self)
+
+    def delete_rule_by_key(self, keys: Union[str, List[str]]):
         """Delete rules from self._rule and self._compute dictionnary based on keys."""
         if isinstance(keys, str):
             keys = [keys]
-        _delete_dict_entry(keys, self._rule, self._compute)
-        return self
-
-    def _delete_rule_by(
+        
+        map(self._remove_rule_and_compute, keys)
+        return self
+
+
+    def delete_rule_by(
         self,
-        attr: Literal["method", "column", "coverage"],
+        rule_attribute: Literal["method", "column", "coverage"],
         values: Union[List[str], List[float]],
     ):
         """Delete rule based on method(s) or column name(s) or coverage value(s)."""
         if not isinstance(values, List):
             values = [values]
 
-        if attr == "method":
-            _filter = lambda x: x.method in values
-        elif attr == "column":
-            _filter = lambda x: x.column in values
-        else:
-            _filter = lambda x: x.coverage in values
-
-        _delete_dict_entry(
-            valfilter(_filter, self._rule).keys(), self._rule, self._compute
->>>>>>> 4d5a59fa
-        )
-        return self
-
-    def _delete_individual_rule(
-        self,
-        method: str,
-        column: Union[Tuple, str],
-        value: Optional[Any] = "N/A",
-        coverage: float = 1.0,
-    ):
-        _filter = (
-            lambda x: (x.method == method)
-            & (x.column == column)
-            & (x.value == value)
-            & (x.coverage == coverage)
-        )
-        _delete_dict_entry(
-            valfilter(_filter, self._rule).keys(), self._rule, self._compute
-        )
-        return self
-
-    def _modify_rule_by_key(self, key):
-        pass
-
+        _filter = lambda x: operator.attrgetter(rule_attribute)(x) in values
+        map(self._remove_rule_and_compute, valfilter(_filter, self._rule).keys())
+        return self
+
+    
     def _generate_rule_key_id(
         self,
         method: str,
@@ -235,27 +160,12 @@
             bytes(f"{method}{column}{value}{coverage}", "utf-8")
         ).hexdigest()
 
-<<<<<<< HEAD
     def _generate_rule_hash(self, rule: Rule):
         """A hash funtion for unique rule identifiers"""
         return self._generate_rule_key_id(
             rule.method, rule.column, rule.value, rule.coverage
         )
 
-    def _single_value_rule(
-        self,
-        column: str,
-        value: Optional[Any],
-        operator: Callable,
-    ):
-        return F.sum((operator(F.col(column), value)).cast("integer"))
-
-    def _integrate_compute(self) -> Dict:
-        """Unifies the compute dictionaries from observation and select forms"""
-        return {**self._compute, **self._unique, **self._union}
-
-=======
->>>>>>> 4d5a59fa
     @staticmethod
     def _compute_columns(columns: Union[str, List[str]]) -> List[str]:
         """Confirm that all compute columns exists in dataframe"""
@@ -270,160 +180,141 @@
 
         return _normalize_columns(columns, [])
 
-    @check_annotations
     def is_complete(
-        self, column: str, /, pct: Annotated[float, ValueRange(0.0, 1.0)] = 1.0
+        self, column: str, pct: float = 1.0
     ):
         """Validation for non-null values in column"""
-<<<<<<< HEAD
         rule = Rule("is_complete", column, "N/A", CheckDataType.AGNOSTIC, pct)
-        predicate = F.col(f"`{column}`").isNull()
-        expression = F.sum(F.col(f"`{column}`").isNotNull().cast("integer"))
-        key = self._generate_rule_hash(rule)
-        self._compute[key] = ComputeInstruction(
-            rule,
-            expression,
-            predicate,
-=======
-        key = self._generate_rule_key_id("is_complete", column, "N/A", pct)
-        self._rule[key] = Rule(
-            "is_complete", column, "N/A", CheckDataType.AGNOSTIC, pct
->>>>>>> 4d5a59fa
-        )
-
-        return self
-
-    @check_annotations
-    def are_complete(self, column: str, /, pct: float = 1.0):
+        key = self._generate_rule_hash(rule)
+        self._rule[key] = rule
+
+        return self
+
+    def are_complete(self, column: str, pct: float = 1.0):
         """Validation for non-null values in a group of columns"""
         # if isinstance(column, List):
         #    column = tuple(column)
-        key = self._generate_rule_key_id("are_complete", column, "N/A", pct)
-        self._rule[key] = Rule(
-            "are_complete", column, "N/A", CheckDataType.AGNOSTIC, pct
-        )
-        return self
-
-    @check_annotations
-    def is_unique(self, column: str, /, pct: float = 1.0):
+        rule = Rule("are_complete", column, "N/A", CheckDataType.AGNOSTIC, pct)
+        key = self._generate_rule_hash(rule)
+        self._rule[key] = rule
+        return self
+
+    
+    def is_unique(self, column: str, pct: float = 1.0):
         """Validation for unique values in column"""
-        key = self._generate_rule_key_id("is_unique", column, "N/A", pct)
-        self._rule[key] = Rule("is_unique", column, "N/A", CheckDataType.AGNOSTIC, pct)
-        return self
-
-    @check_annotations
-    def are_unique(self, column: Tuple[str], /, pct: float = 1.0):
+        rule = Rule("is_unique", column, "N/A", CheckDataType.AGNOSTIC, pct)
+        key = self._generate_rule_hash(rule)
+        self._rule[key] = rule
+        return self
+
+    
+    def are_unique(self, column: Tuple[str], pct: float = 1.0):
         """Validation for unique values in a group of columns"""
         if isinstance(column, List):
             column = tuple(column)
-        key = self._generate_rule_key_id("are_unique", column, "N/A", pct)
-        self._rule[key] = Rule("are_unique", column, "N/A", CheckDataType.AGNOSTIC, pct)
-        return self
-
-    @check_annotations
-    def is_greater_than(self, column: str, value: float, /, pct: float = 1.0):
+        rule = Rule("are_unique", column, "N/A", CheckDataType.AGNOSTIC, pct)
+        key = self._generate_rule_hash(rule)
+        self._rule[key] = rule
+        return self
+
+    
+    def is_greater_than(self, column: str, value: float, pct: float = 1.0):
         """Validation for numeric greater than value"""
-        key = self._generate_rule_key_id("is_greater_than", column, value, pct)
-        self._rule[key] = Rule(
-            "is_greater_than", column, value, CheckDataType.NUMERIC, pct
-        )
-        return self
-
-    @check_annotations
-    def is_greater_or_equal_than(self, column: str, value: float, /, pct: float = 1.0):
+        rule = Rule("is_greater_than", column, value, CheckDataType.NUMERIC, pct)
+        key = self._generate_rule_hash(rule)
+        self._rule[key] = rule
+        return self
+
+    
+    def is_greater_or_equal_than(self, column: str, value: float, pct: float = 1.0):
         """Validation for numeric greater or equal than value"""
-        key = self._generate_rule_key_id("is_greater_or_equal_than", column, value, pct)
-        self._rule[key] = Rule(
-            "is_greater_or_equal_than", column, value, CheckDataType.NUMERIC, pct
-        )
-        return self
-
-    @check_annotations
-    def is_less_than(self, column: str, value: float, /, pct: float = 1.0):
+        rule = Rule("is_greater_or_equal_than", column, value, CheckDataType.NUMERIC, pct)
+        key = self._generate_rule_hash(rule)
+        self._rule[key] = rule
+        return self
+
+    
+    def is_less_than(self, column: str, value: float, pct: float = 1.0):
         """Validation for numeric less than value"""
-        key = self._generate_rule_key_id("is_less_than", column, value, pct)
-        self._rule[key] = Rule(
-            "is_less_than", column, value, CheckDataType.NUMERIC, pct
-        )
-        return self
-
-    @check_annotations
-    def is_less_or_equal_than(self, column: str, value: float, /, pct: float = 1.0):
+        rule = Rule("is_less_than", column, value, CheckDataType.NUMERIC, pct)
+        key = self._generate_rule_hash(rule)
+        self._rule[key] = rule
+        return self
+
+    
+    def is_less_or_equal_than(self, column: str, value: float, pct: float = 1.0):
         """Validation for numeric less or equal than value"""
-        key = self._generate_rule_key_id("is_less_or_equal_than", column, value, pct)
-        self._rule[key] = Rule(
-            "is_less_or_equal_than", column, value, CheckDataType.NUMERIC, pct
-        )
-        return self
-
-    @check_annotations
-    def is_equal_than(self, column: str, value: float, /, pct: float = 1.0):
+        rule = Rule("is_less_or_equal_than", column, value, CheckDataType.NUMERIC, pct)
+        key = self._generate_rule_hash(rule)
+        self._rule[key] = rule
+        return self
+
+    
+    def is_equal_than(self, column: str, value: float, pct: float = 1.0):
         """Validation for numeric column equal than value"""
-        key = self._generate_rule_key_id("is_equal", column, value, pct)
-        self._rule[key] = Rule("is_equal", column, value, CheckDataType.NUMERIC, pct)
-        return self
-
-<<<<<<< HEAD
+        rule = Rule("is_equal_than", column, value, CheckDataType.NUMERIC, pct)
+        key = self._generate_rule_hash(rule)
+        self._rule[key] = rule
+        return self
+
     def has_pattern(self, column: str, value: str, pct: float = 1.0):
         """Validation for string type column matching regex expression"""
-        key = self._generate_rule_key_id("has_pattern", column, value, pct)
-        self._compute[key] = ComputeInstruction(
-            Rule("has_pattern", column, value, CheckDataType.STRING, pct),
-            F.sum((F.length(F.regexp_extract(column, value, 0)) > 0).cast("integer")),
-=======
-    @check_annotations
-    def matches_regex(self, column: str, value: str, /, pct: float = 1.0):
-        """Validation for string type column matching regex expression"""
-        key = self._generate_rule_key_id("matches_regex", column, value, pct)
-        self._rule[key] = Rule(
-            "matches_regex", column, value, CheckDataType.STRING, pct
->>>>>>> 4d5a59fa
-        )
-        return self
-
-    @check_annotations
-    def has_min(self, column: str, value: float, /, pct: float = 1.0):
+        rule = Rule("has_pattern", column, value, CheckDataType.STRING, pct)
+        key = self._generate_rule_hash(rule)
+        self._rule[key] = rule
+        return self
+        
+        # ComputeInstruction(
+        #     Rule("has_pattern", column, value, CheckDataType.STRING, pct),
+        #     F.sum((F.length(F.regexp_extract(column, value, 0)) > 0).cast("integer")),
+    
+    def has_min(self, column: str, value: float, pct: float = 1.0):
         """Validation of a column’s minimum value"""
-        key = self._generate_rule_key_id("has_min", column, value, pct)
-        self._rule[key] = Rule("has_min", column, value, CheckDataType.NUMERIC)
-        return self
-
-    @check_annotations
-    def has_max(self, column: str, value: float, /, pct: float = 1.0):
+        rule = Rule("has_min", column, value, CheckDataType.NUMERIC)
+        key = self._generate_rule_hash(rule)
+        self._rule[key] = rule
+        return self
+
+    
+    def has_max(self, column: str, value: float, pct: float = 1.0):
         """Validation of a column’s maximum value"""
-        key = self._generate_rule_key_id("has_max", column, value, pct)
-        self._rule[key] = Rule("has_max", column, value, CheckDataType.NUMERIC)
-        return self
-
-    @check_annotations
-    def has_std(self, column: str, value: float, /, pct: float = 1.0):
+        rule = Rule("has_max", column, value, CheckDataType.NUMERIC)
+        key = self._generate_rule_hash(rule)
+        self._rule[key] = rule
+        return self
+
+    
+    def has_std(self, column: str, value: float, pct: float = 1.0):
         """Validation of a column’s standard deviation"""
-        key = self._generate_rule_key_id("has_std", column, value, pct)
-        self._rule[key] = Rule("has_std", column, value, CheckDataType.NUMERIC)
-        return self
-
-    @check_annotations
-    def has_mean(self, column: str, value: float, /, pct: float = 1.0):
+        rule = Rule("has_std", column, value, CheckDataType.NUMERIC)
+        key = self._generate_rule_hash(rule)
+        self._rule[key] = rule
+        return self
+
+    
+    def has_mean(self, column: str, value: float, pct: float = 1.0):
         """Validation of a column's average/mean"""
-        key = self._generate_rule_key_id("has_mean", column, value, pct)
-        self._rule[key] = Rule("has_mean", column, value, CheckDataType.NUMERIC)
-        return self
-
-    @check_annotations
-    def is_between(self, column: str, value: Tuple[Any], /, pct: float = 1.0):
+        rule = Rule("has_mean", column, value, CheckDataType.NUMERIC)
+        key = self._generate_rule_hash(rule)
+        self._rule[key] = rule
+        return self
+
+    
+    def is_between(self, column: str, value: Tuple[Any], pct: float = 1.0):
         """Validation of a column between a range"""
 
         # Create tuple if user pass list
         if isinstance(value, List):
             value = tuple(value)
 
-        key = self._generate_rule_key_id("is_between", column, value, pct)
-        self._rule[key] = Rule("is_between", column, value, CheckDataType.AGNOSTIC, pct)
-        return self
-
-    @check_annotations
+        rule = Rule("is_between", column, value, CheckDataType.AGNOSTIC, pct)
+        key = self._generate_rule_hash(rule)
+        self._rule[key] = rule
+        return self
+
+    
     def is_contained_in(
-        self, column: str, value: Tuple[str, int, float], /, pct: float = 1.0
+        self, column: str, value: Tuple[str, int, float], pct: float = 1.0
     ):
         """Validation of column value in set of given values"""
         # Create tuple if user pass list
@@ -436,94 +327,112 @@
         else:
             check = CheckDataType.NUMERIC
 
-        key = self._generate_rule_key_id("is_contained_in", column, value, pct)
-        self._rule[key] = Rule("is_contained_in", column, value, check)
-        return self
-
-<<<<<<< HEAD
+        rule = Rule("is_contained_in", column, value, check)
+        key = self._generate_rule_hash(rule)
+        self._rule[key] = rule
+        return self
+
     def is_in(self, column: str, value: Tuple[str, int, float], pct: float = 1.0):
         """Vaidation of column value in set of given values"""
         return self.is_contained_in(column, value, pct)
 
     def is_on_weekday(self, column: str, pct: float = 1.0):
         """Validates a datetime column is in a Mon-Fri time range"""
-        key = self._generate_rule_key_id("is_on_weekday", column, "Mon-Fri", pct)
-        self._compute[key] = ComputeInstruction(
-            Rule("is_on_weekday", column, "Mon-Fri", CheckDataType.DATE, pct),
-            F.sum(F.dayofweek(f"`{column}`").between(2, 6).cast("integer")),
-        )
+        rule = Rule("is_on_weekday", column, "Mon-Fri", CheckDataType.DATE, pct)
+        key = self._generate_rule_hash(rule)
+        self._rule[key] = rule
+        # self._compute[key] = ComputeInstruction(
+        #     Rule("is_on_weekday", column, "Mon-Fri", CheckDataType.DATE, pct),
+        #     F.sum(F.dayofweek(f"`{column}`").between(2, 6).cast("integer")),
+        # )
         return self
 
     def is_on_weekend(self, column: str, pct: float = 1.0):
         """Validates a datetime column is in a Sat-Sun time range"""
-        key = self._generate_rule_key_id("is_on_weekend", column, "Sat-Sun", pct)
-        self._compute[key] = ComputeInstruction(
-            Rule("is_on_weekend", column, "Sat-Sun", CheckDataType.DATE, pct),
-            F.sum(F.dayofweek(f"`{column}`").isin([1, 7]).cast("integer")),
-        )
+        rule = Rule("is_on_weekend", column, "Sat-Sun", CheckDataType.DATE, pct)
+        key = self._generate_rule_hash(rule)
+        self._rule[key] = rule
+        # self._compute[key] = ComputeInstruction(
+        #     Rule("is_on_weekend", column, "Sat-Sun", CheckDataType.DATE, pct),
+        #     F.sum(F.dayofweek(f"`{column}`").isin([1, 7]).cast("integer")),
+        # )
         return self
 
     def is_on_monday(self, column: str, pct: float = 1.0):
         """Validates a datetime column is on Mon"""
-        key = self._generate_rule_key_id("is_on_monday", column, "Mon", pct)
-        self._compute[key] = ComputeInstruction(
-            Rule("is_on_monday", column, "Mon", CheckDataType.DATE, pct),
-            F.sum((F.dayofweek(f"`{column}`") == 2).cast("integer")),
-        )
+        rule = Rule("is_on_monday", column, "Mon", CheckDataType.DATE, pct)
+        key = self._generate_rule_hash(rule)
+        self._rule[key] = rule
+        # self._compute[key] = ComputeInstruction(
+        #     Rule("is_on_monday", column, "Mon", CheckDataType.DATE, pct),
+        #     F.sum((F.dayofweek(f"`{column}`") == 2).cast("integer")),
+        # )
         return self
 
     def is_on_tuesday(self, column: str, pct: float = 1.0):
         """Validates a datetime column is on Tue"""
-        key = self._generate_rule_key_id("is_on_tuesday", column, "Tue", pct)
-        self._compute[key] = ComputeInstruction(
-            Rule("is_on_tuesday", column, "Tue", CheckDataType.DATE, pct),
-            F.sum((F.dayofweek(f"`{column}`") == 3).cast("integer")),
-        )
+        rule = Rule("is_on_tuesday", column, "Tue", CheckDataType.DATE, pct)
+        key = self._generate_rule_hash(rule)
+        self._rule[key] = rule
+        # self._compute[key] = ComputeInstruction(
+        #     Rule("is_on_tuesday", column, "Tue", CheckDataType.DATE, pct),
+        #     F.sum((F.dayofweek(f"`{column}`") == 3).cast("integer")),
+        # )
         return self
 
     def is_on_wednesday(self, column: str, pct: float = 1.0):
         """Validates a datetime column is on Wed"""
-        key = self._generate_rule_key_id("is_on_wednesday", column, "Wed", pct)
-        self._compute[key] = ComputeInstruction(
-            Rule("is_on_wednesday", column, "Wed", CheckDataType.DATE, pct),
-            F.sum((F.dayofweek(f"`{column}`") == 3).cast("integer")),
-        )
+        rule = Rule("is_on_wednesday", column, "Wed", CheckDataType.DATE, pct)
+        key = self._generate_rule_hash(rule)
+        self._rule[key] = rule
+        # self._compute[key] = ComputeInstruction(
+        #     Rule("is_on_wednesday", column, "Wed", CheckDataType.DATE, pct),
+        #     F.sum((F.dayofweek(f"`{column}`") == 3).cast("integer")),
+        # )
         return self
 
     def is_on_thursday(self, column: str, pct: float = 1.0):
         """Validates a datetime column is on Thu"""
-        key = self._generate_rule_key_id("is_on_thursday", column, "Thu", pct)
-        self._compute[key] = ComputeInstruction(
-            Rule("is_on_thursday", column, "Thu", CheckDataType.DATE, pct),
-            F.sum((F.dayofweek(f"`{column}`") == 4).cast("integer")),
-        )
+        rule = Rule("is_on_thursday", column, "Thu", CheckDataType.DATE, pct)
+        key = self._generate_rule_hash(rule)
+        self._rule[key] = rule
+        # self._compute[key] = ComputeInstruction(
+        #     Rule("is_on_thursday", column, "Thu", CheckDataType.DATE, pct),
+        #     F.sum((F.dayofweek(f"`{column}`") == 4).cast("integer")),
+        # )
         return self
 
     def is_on_friday(self, column: str, pct: float = 1.0):
         """Validates a datetime column is on Fri"""
-        key = self._generate_rule_key_id("is_on_friday", column, "Fri", pct)
-        self._compute[key] = ComputeInstruction(
-            Rule("is_on_friday", column, "Fri", CheckDataType.DATE, pct),
-            F.sum((F.dayofweek(f"`{column}`") == 5).cast("integer")),
-        )
+        rule = Rule("is_on_friday", column, "Fri", CheckDataType.DATE, pct)
+        key = self._generate_rule_hash(rule)
+        self._rule[key] = rule
+        # self._compute[key] = ComputeInstruction(
+        #     Rule("is_on_friday", column, "Fri", CheckDataType.DATE, pct),
+        #     F.sum((F.dayofweek(f"`{column}`") == 5).cast("integer")),
+        # )
         return self
 
     def is_on_saturday(self, column: str, pct: float = 1.0):
         """Validates a datetime column is on Sat"""
-        key = self._generate_rule_key_id("is_on_saturday", column, "Sat", pct)
-        self._compute[key] = ComputeInstruction(
-            Rule("is_on_saturday", column, "Sat", CheckDataType.DATE, pct),
-            F.sum((F.dayofweek(f"`{column}`") == 7).cast("integer")),
-        )
+        rule = Rule("is_on_saturday", column, "Sat", CheckDataType.DATE, pct)
+        key = self._generate_rule_hash(rule)
+        self._rule[key] = rule
+        # self._compute[key] = ComputeInstruction(
+        #     Rule("is_on_saturday", column, "Sat", CheckDataType.DATE, pct),
+        #     F.sum((F.dayofweek(f"`{column}`") == 7).cast("integer")),
+        # )
         return self
 
     def is_on_sunday(self, column: str, pct: float = 1.0):
         """Validates a datetime column is on Sun"""
-        key = self._generate_rule_key_id("is_on_sunday", column, "Sun", pct)
-        self._compute[key] = ComputeInstruction(
-            Rule("is_on_sunday", column, "Sun", CheckDataType.DATE, pct),
-            F.sum((F.dayofweek(f"`{column}`") == 1).cast("integer")),
-        )
+        rule = Rule("is_on_sunday", column, "Sun", CheckDataType.DATE, pct)
+        key = self._generate_rule_hash(rule)
+        self._rule[key] = rule
+        # self._compute[key] = ComputeInstruction(
+        #     Rule("is_on_sunday", column, "Sun", CheckDataType.DATE, pct),
+        #     F.sum((F.dayofweek(f"`{column}`") == 1).cast("integer")),
+        # )
         return self
 
     def is_on_schedule(self, column: str, value: Tuple[Any], pct: float = 1.0):
@@ -533,250 +442,190 @@
         if isinstance(value, List):
             value = tuple(value)
 
-        key = self._generate_rule_key_id("is_on_schedule", column, value, pct)
-        self._compute[key] = ComputeInstruction(
-            Rule("is_on_schedule", column, value, CheckDataType.TIMESTAMP, pct),
-            F.sum(F.hour(column).between(*value).cast("integer")),  # type: ignore
-        )
-        return self
-
-=======
-    @check_annotations
->>>>>>> 4d5a59fa
+        rule = Rule("is_on_schedule", column, value, CheckDataType.TIMESTAMP, pct)
+        key = self._generate_rule_hash(rule)
+        # self._compute[key] = ComputeInstruction(
+        #     Rule("is_on_schedule", column, value, CheckDataType.TIMESTAMP, pct),
+        #     F.sum(F.hour(column).between(*value).cast("integer")),  # type: ignore
+        # )
+        self._rule[key] = rule
+        return self
+
+    
     def has_percentile(
         self,
         column: str,
         value: float,
         percentile: float,
         precision: int = 10000,
-        /,
         pct: float = 1.0,
     ):
         """Validation of a column percentile value"""
-        key = self._generate_rule_key_id(
-            "has_percentile", column, (value, percentile, precision), pct
-        )
-        self._rule[key] = Rule(
+        rule = Rule(
             "has_percentile",
             column,
             (value, percentile, precision),
             CheckDataType.NUMERIC,
             pct,
         )
-        return self
-
-    @check_annotations
+        key = self._generate_rule_hash(rule)
+        self._rule[key] = rule
+        return self
+
+    
     def has_max_by(
-        self, column_source: str, column_target: str, value: float, /, pct: float = 1.0
+        self, column_source: str, column_target: str, value: float, pct: float = 1.0
     ):
         """Validation of a column maximum based on other column maximum"""
-        key = self._generate_rule_key_id(
-            "has_max_by", (column_source, column_target), value, pct
-        )
-        self._rule[key] = Rule(
+        rule = Rule(
             "has_max_by",
             (column_source, column_target),
             value,
             CheckDataType.NUMERIC,
         )
-        return self
-
-    @check_annotations
+        key = self._generate_rule_hash(rule)
+        self._rule[key] = rule
+        return self
+
+    
     def has_min_by(
-        self, column_source: str, column_target: str, value: float, /, pct: float = 1.0
+        self, column_source: str, column_target: str, value: float, pct: float = 1.0
     ):
         """Validation of a column minimum based on other column minimum"""
-        key = self._generate_rule_key_id(
-            "has_min_by", (column_source, column_target), value, pct
-        )
-        self._rule[key] = Rule(
+        rule = Rule(
             "has_min_by",
             (column_source, column_target),
             value,
             CheckDataType.NUMERIC,
         )
-        return self
-
-    @check_annotations
+        key = self._generate_rule_hash(rule)
+        self._rule[key] = rule
+        return self
+
+    
     def has_correlation(
-        self, column_left: str, column_right: str, value: float, /, pct: float = 1.0
+        self, column_left: str, column_right: str, value: float, pct: float = 1.0
     ):
         """Validates the correlation between 2 columns with some tolerance"""
-
-        key = self._generate_rule_key_id(
-            "has_correlation", (column_left, column_right), value, pct
-        )
-        self._rule[key] = Rule(
+        rule = Rule(
             "has_correlation",
             (column_left, column_right),
             value,
             CheckDataType.NUMERIC,
         )
-        return self
-
-<<<<<<< HEAD
+        key = self._generate_rule_hash(rule)
+        self._rule[key] = rule
+        return self
+
     def satisfies(self, predicate: str, column: str, pct: float = 1.0):
         """Validation of a column satisfying a SQL-like predicate"""
-        key = self._generate_rule_key_id("satisfies", column, predicate, pct)
-        self._compute[key] = ComputeInstruction(
-            Rule("satisfies", column, predicate, CheckDataType.AGNOSTIC, pct),
-            F.sum(F.expr(predicate).cast("integer")),
-        )
+        rule = Rule("satisfies", column, predicate, CheckDataType.AGNOSTIC, pct)
+        key = self._generate_rule_hash(rule)
+        self._rule[key] = rule
+        # self._compute[key] = ComputeInstruction(
+        #     Rule("satisfies", column, predicate, CheckDataType.AGNOSTIC, pct),
+        #     F.sum(F.expr(predicate).cast("integer")),
+        # )
         return self
 
     def has_entropy(self, column: str, value: float, tolerance: float = 0.01):
         """Validation for entropy calculation on continuous values"""
-        key = self._generate_rule_key_id("has_entropy", column, value, tolerance)
-
-        def _execute(dataframe: DataFrame):
-            return (
-                dataframe.groupby(column)
-                .count()
-                .select(F.collect_list("count").alias("freq"))
-                .select(
-                    F.col("freq"),
-                    F.aggregate("freq", F.lit(0.0), lambda a, b: a + b).alias("rows"),
-                )
-                .withColumn("probs", F.transform("freq", lambda x: x / F.col("rows")))
-                .withColumn("n_labels", F.size("probs"))
-                .withColumn("log_labels", F.log("n_labels"))
-                .withColumn("log_prob", F.transform("probs", lambda x: F.log(x)))
-                .withColumn(
-                    "log_classes",
-                    F.transform("probs", lambda x: F.log((x / x) * F.col("n_labels"))),
-                )
-                .withColumn("entropy_vals", F.arrays_zip("probs", "log_prob"))
-                .withColumn(
-                    "product_prob",
-                    F.transform(
-                        "entropy_vals",
-                        lambda x: x.getItem("probs") * x.getItem("log_prob"),
-                    ),
-                )
-                .select(
-                    (
-                        F.aggregate(
-                            "product_prob", F.lit(0.0), lambda acc, x: acc + x
-                        ).alias("p")
-                        / F.col("log_labels")
-                        * -1
-                    ).alias("entropy")
-                )
-                .select(
-                    F.expr(
-                        f"entropy BETWEEN {value-tolerance} AND {value+tolerance}"
-                    ).alias(key)
-                )
-            )
-
-        self._union[key] = ComputeInstruction(
-            Rule("has_entropy", column, value, CheckDataType.AGNOSTIC), _execute
-        )
-
+        rule = Rule("has_entropy", column, value, CheckDataType.AGNOSTIC)
+        key = self._generate_rule_hash(rule)
+
+        # def _execute(dataframe: DataFrame):
+        #     return (
+        #         dataframe.groupby(column)
+        #         .count()
+        #         .select(F.collect_list("count").alias("freq"))
+        #         .select(
+        #             F.col("freq"),
+        #             F.aggregate("freq", F.lit(0.0), lambda a, b: a + b).alias("rows"),
+        #         )
+        #         .withColumn("probs", F.transform("freq", lambda x: x / F.col("rows")))
+        #         .withColumn("n_labels", F.size("probs"))
+        #         .withColumn("log_labels", F.log("n_labels"))
+        #         .withColumn("log_prob", F.transform("probs", lambda x: F.log(x)))
+        #         .withColumn(
+        #             "log_classes",
+        #             F.transform("probs", lambda x: F.log((x / x) * F.col("n_labels"))),
+        #         )
+        #         .withColumn("entropy_vals", F.arrays_zip("probs", "log_prob"))
+        #         .withColumn(
+        #             "product_prob",
+        #             F.transform(
+        #                 "entropy_vals",
+        #                 lambda x: x.getItem("probs") * x.getItem("log_prob"),
+        #             ),
+        #         )
+        #         .select(
+        #             (
+        #                 F.aggregate(
+        #                     "product_prob", F.lit(0.0), lambda acc, x: acc + x
+        #                 ).alias("p")
+        #                 / F.col("log_labels")
+        #                 * -1
+        #             ).alias("entropy")
+        #         )
+        #         .select(
+        #             F.expr(
+        #                 f"entropy BETWEEN {value-tolerance} AND {value+tolerance}"
+        #             ).alias(key)
+        #         )
+        #     )
+
+        self._rule[key] = rule
         return self
 
     def has_weekday_continuity(self, column: str, pct: float = 1.0):
         """Validates that there is no missing dates using only week days in the date/timestamp column"""
-        key = self._generate_rule_key_id(
-            "has_weekday_continuity", column, "⊂{Mon-Fri}", pct
-        )
-
-        def _execute(dataframe: DataFrame):
-            _weekdays = lambda x: x.filter(F.dayofweek(column).isin([2, 3, 4, 5, 6]))
-            _date_only = lambda x: x.select(F.to_date(column).alias(column))
-            full_interval = (
-                dataframe.select(
-                    F.explode(
-                        F.sequence(
-                            F.min(column), F.max(column), F.expr("interval 1 day")
-                        )
-                    ).alias(column)
-                )
-                .transform(_weekdays)
-                .transform(_date_only)
-            )
-            return full_interval.join(
-                dataframe.transform(_date_only), column, how="left_anti"
-            ).select(
-                (F.expr(f"{dataframe.count()} - count(distinct({column}))")).alias(key)
-            )
-
-        self._union[key] = ComputeInstruction(
-            Rule(
-                "has_weekday_continuity", column, "⊂{Mon-Fri}", CheckDataType.DATE, pct
-            ),
-            _execute,
-        )
-
-        return self
-
-    def validate(self, spark: SparkSession, dataframe: DataFrame, metadata: dict = {}):
-=======
-    @check_annotations
-    def satisfies(self, predicate: str, /, pct: float = 1.0):
-        """Validation of a column satisfying a SQL-like predicate"""
-        key = self._generate_rule_key_id("satisfies", "N/A", predicate, pct)
-        self._rule[key] = Rule("satisfies", "N/A", predicate, CheckDataType.AGNOSTIC)
-        return self
-
-    def validate(self, dataframe: DataFrame, *arg) -> DataFrame:
->>>>>>> 4d5a59fa
+        rule = Rule("has_weekday_continuity", column, "⊂{Mon-Fri}", CheckDataType.DATE, pct)
+        key = self._generate_rule_hash(rule)
+
+        # def _execute(dataframe: DataFrame):
+        #     _weekdays = lambda x: x.filter(F.dayofweek(column).isin([2, 3, 4, 5, 6]))
+        #     _date_only = lambda x: x.select(F.to_date(column).alias(column))
+        #     full_interval = (
+        #         dataframe.select(
+        #             F.explode(
+        #                 F.sequence(
+        #                     F.min(column), F.max(column), F.expr("interval 1 day")
+        #                 )
+        #             ).alias(column)
+        #         )
+        #         .transform(_weekdays)
+        #         .transform(_date_only)
+        #     )
+        #     return full_interval.join(
+        #         dataframe.transform(_date_only), column, how="left_anti"
+        #     ).select(
+        #         (F.expr(f"{dataframe.count()} - count(distinct({column}))")).alias(key)
+        #     )
+
+        self._rule[key] = rule
+        return self
+
+    def validate(self, dataframe: DataFrame):
         """Compute all rules in this check for specific data frame"""
 
-        # Check the dictionnary is not empty
+        # Stop execution if the there is no rules in the check
         assert (
             self._rule
         ), "Check is empty. Add validations i.e. is_complete, is_unique, etc."
 
-        rule_expressions = self._rule.values()
-
-        # Pre-validate column names
+        rules = self._rule.values()
+
+        # Obtain a set of columns required for rules
+        # flattening str columns and tuple columns
         column_set = set(
             Check._compute_columns(
-                list(map(operator.attrgetter("column"), rule_expressions))
+                list(map(operator.attrgetter("column"), rules))
             )
         )
+
         unknown_columns = column_set.difference(set(dataframe.columns))
         assert not unknown_columns, f"Column(s): {unknown_columns} not in dataframe"
 
-<<<<<<< HEAD
-        # Pre-Validation of numeric data types
-
-        _numeric = lambda x: x.rule.data_type == CheckDataType.NUMERIC
-        _date = lambda x: x.rule.data_type == CheckDataType.DATE
-        _timestamp = lambda x: x.rule.data_type == CheckDataType.TIMESTAMP
-        _string = lambda x: x.rule.data_type == CheckDataType.STRING
-        assert set(
-            Check._compute_columns(
-                map(_col, valfilter(_numeric, unified_rules).values())  # type: ignore
-            )
-        ).issubset(D.numeric_fields(dataframe))
-        assert set(
-            Check._compute_columns(
-                map(_col, valfilter(_string, unified_rules).values())  # type: ignore
-            )
-        ).issubset(D.string_fields(dataframe))
-        assert set(
-            Check._compute_columns(map(_col, valfilter(_date, unified_rules).values()))  # type: ignore
-        ).issubset(D.date_fields(dataframe))
-        assert set(
-            Check._compute_columns(
-                map(_col, valfilter(_timestamp, unified_rules).values())  # type: ignore
-            )
-        ).issubset(D.timestamp_fields(dataframe))
-
-        if self._compute:
-            observation = Observation(self.name)
-            for k, v in self._compute.items():
-                logger.info(str(v.expression))
-
-            df_observation = dataframe.observe(
-                observation,
-                *[
-                    compute_instruction.expression.alias(hash_key)  # type: ignore
-                    for hash_key, compute_instruction in self._compute.items()
-                ],
-=======
         # Check dataframe is spark dataframe
         if isinstance(dataframe, DataFrame):
             from .spark.spark_validation import (
@@ -785,82 +634,120 @@
                 _get_spark_version,
                 _get_compute_dict,
                 _validate_dataTypes,
->>>>>>> 4d5a59fa
             )
             from pyspark.sql import SparkSession
 
             # Check SparkSession is available
-            spark = arg[0]
+            if "spark" in globals():
+                # Enabler for execution in Databricks
+                spark = globals()["spark"]
+            else:
+                spark = SparkSession.builder.getOrCreate()
+
             assert isinstance(
-                arg[0], SparkSession
-            ), "The function requires to pass a spark session as arg --> validate(dataframe, SparkSession)"
-
-<<<<<<< HEAD
-        unique_observe = (
-            dataframe.select(
-                *[
-                    compute_instrunction.expression.alias(hash_key)  # type: ignore
-                    for hash_key, compute_instrunction in self._unique.items()
-                ]
-            )
-            .first()
-            .asDict()  # type: ignore
-        )
-
-        union_observe = {
-            k: operator.attrgetter(k)(compute_instruction.expression(dataframe).first())  # type: ignore
-            for k, compute_instruction in self._union.items()
-        }
-
-        unified_results = {**unique_observe, **observation_result, **union_observe}
-
-        _calculate_pass_rate = lambda observed_column: (
-            F.when(observed_column == "false", F.lit(0.0))
-            .when(observed_column == "true", F.lit(1.0))
-            .otherwise(observed_column.cast(T.DoubleType()) / self.rows)  # type: ignore
-        )
-        _evaluate_status = lambda pass_rate, pass_threshold: (
-            F.when(pass_rate >= pass_threshold, F.lit("PASS")).otherwise(F.lit("FAIL"))
-        )
-        _metadata = F.create_map(
-            *chain.from_iterable([(F.lit(k), F.lit(v)) for k, v in metadata.items()])
-        )
-        return (
-            spark.createDataFrame(
-                [
-                    Row(  # type: ignore
-                        index,
-                        compute_instruction.rule.method,
-                        str(compute_instruction.rule.column),
-                        str(compute_instruction.rule.value),
-                        unified_results[hash_key],
-                        compute_instruction.rule.coverage,
-                    )
-                    for index, (hash_key, compute_instruction) in enumerate(
-                        unified_rules.items(), 1
-                    )
-                ],
-                schema="id int, rule string, column string, value string, result string, pass_threshold string",
-            )
-            .select(
-                F.col("id"),
-                F.lit(self.date.strftime("%Y-%m-%d %H:%M:%S")).alias("timestamp"),
-                F.lit(self.name).alias("check"),
-                F.lit(self.level.name).alias("level"),
-                F.col("column"),
-                F.col("rule"),
-                F.col("value"),
-                F.lit(rows).alias("rows"),
-                (rows - F.col("result").cast("long")).alias("violations"),
-                _calculate_pass_rate(F.col("result")).alias("pass_rate"),
-                F.col("pass_threshold").cast(T.DoubleType()),
-                F.lit(_metadata).alias("metadata"),
-            )
-            .withColumn(
-                "status",
-                _evaluate_status(F.col("pass_rate"), F.col("pass_threshold")),
-            )
-        )
+                spark, SparkSession
+            ), "The function requires to pass a spark session available, or in an environment with Apache Spark"
+
+            # Create compute dictionary
+            _get_compute_dict(self)
+            # Check Spark Version
+            _get_spark_version(self, spark)
+
+            # Pre-Validation of data types
+            _validate_dataTypes(self, dataframe)
+
+            # Compute
+            summary = compute_summary(self, dataframe, spark)
+            _get_rule_status(self, summary)
+            return summary
+        elif isinstance(dataframe, pd.DataFrame):
+            from .pandas.pandas_validation import pd_compute_summary
+
+            return pd_compute_summary(dataframe, self)
+
+
+
+        #     df_observation = dataframe.observe(
+        #         observation,
+        #         *[
+        #             compute_instruction.expression.alias(hash_key)  # type: ignore
+        #             for hash_key, compute_instruction in self._compute.items()
+        #         ],
+        #     )
+        #     rows = df_observation.count()
+        #     observation_result = observation.get
+        #     logger.info(observation_result)
+        # else:
+        #     observation_result = {}
+        #     rows = dataframe.count()
+
+        # self.rows = rows
+
+        # unique_observe = (
+        #     dataframe.select(
+        #         *[
+        #             compute_instrunction.expression.alias(hash_key)  # type: ignore
+        #             for hash_key, compute_instrunction in self._unique.items()
+        #         ]
+        #     )
+        #     .first()
+        #     .asDict()  # type: ignore
+        # )
+
+        # union_observe = {
+        #     k: operator.attrgetter(k)(compute_instruction.expression(dataframe).first())  # type: ignore
+        #     for k, compute_instruction in self._union.items()
+        # }
+
+        # unified_results = {**unique_observe, **observation_result, **union_observe}
+
+        # _calculate_pass_rate = lambda observed_column: (
+        #     F.when(observed_column == "false", F.lit(0.0))
+        #     .when(observed_column == "true", F.lit(1.0))
+        #     .otherwise(observed_column.cast(T.DoubleType()) / self.rows)  # type: ignore
+        # )
+        # _evaluate_status = lambda pass_rate, pass_threshold: (
+        #     F.when(pass_rate >= pass_threshold, F.lit("PASS")).otherwise(F.lit("FAIL"))
+        # )
+        # _metadata = F.create_map(
+        #     *chain.from_iterable([(F.lit(k), F.lit(v)) for k, v in metadata.items()])
+        # )
+        # return (
+        #     spark.createDataFrame(
+        #         [
+        #             Row(  # type: ignore
+        #                 index,
+        #                 compute_instruction.rule.method,
+        #                 str(compute_instruction.rule.column),
+        #                 str(compute_instruction.rule.value),
+        #                 unified_results[hash_key],
+        #                 compute_instruction.rule.coverage,
+        #             )
+        #             for index, (hash_key, compute_instruction) in enumerate(
+        #                 unified_rules.items(), 1
+        #             )
+        #         ],
+        #         schema="id int, rule string, column string, value string, result string, pass_threshold string",
+        #     )
+        #     .select(
+        #         F.col("id"),
+        #         F.lit(self.date.strftime("%Y-%m-%d %H:%M:%S")).alias("timestamp"),
+        #         F.lit(self.name).alias("check"),
+        #         F.lit(self.level.name).alias("level"),
+        #         F.col("column"),
+        #         F.col("rule"),
+        #         F.col("value"),
+        #         F.lit(rows).alias("rows"),
+        #         (rows - F.col("result").cast("long")).alias("violations"),
+        #         _calculate_pass_rate(F.col("result")).alias("pass_rate"),
+        #         F.col("pass_threshold").cast(T.DoubleType()),
+        #         F.lit(_metadata).alias("metadata"),
+        #     )
+        #     .withColumn(
+        #         "status",
+        #         _evaluate_status(F.col("pass_rate"), F.col("pass_threshold")),
+        #     )
+        # )
 
     def samples(self, dataframe: DataFrame, rule_index: int = None) -> DataFrame:
         if not rule_index:
@@ -886,47 +773,29 @@
                     if index in rule_index
                 ],
             ).drop_duplicates()
-=======
-            # Create compute dictionary
-            _get_compute_dict(self)
-
-            # Check Spark Version
-            _get_spark_version(self, spark)
-
-            # Pre-Validation of data types
-            _validate_dataTypes(self, dataframe)
-
-            # Compute
-            summary = compute_summary(self, dataframe, spark)
-            _get_rule_status(self, summary)
-            return summary
-        elif isinstance(dataframe, pd.DataFrame):
-            from .pandas.pandas_validation import pd_compute_summary
-
-            return pd_compute_summary(dataframe, self)
-
-    def sampling(
-        self,
-        dataframe: DataFrame,
-        *arg,
-        status: str = "FAIL",
-        method: Union[tuple[str], str] = None,
-    ) -> DataFrame:
-
-        # Validate all rule
-
-        # Validate DataFrame
-
-        # Check dataframe is spark dataframe
-        if isinstance(dataframe, DataFrame):
-            from .spark.spark_validation import get_record_sample
-            from pyspark.sql import SparkSession
-
-            spark = arg[0]
-            assert isinstance(
-                arg[0], SparkSession
-            ), "The function requires to pass a spark session as arg --> validate(dataframe, SparkSession)"
-            return get_record_sample(self, dataframe, spark, status, method)
-        else:
-            "I cannot do anything for you! :-("
->>>>>>> 4d5a59fa
+            
+
+    # def sampling(
+    #     self,
+    #     dataframe: DataFrame,
+    #     *arg,
+    #     status: str = "FAIL",
+    #     method: Union[tuple[str], str] = None,
+    # ) -> DataFrame:
+
+    #     # Validate all rule
+
+    #     # Validate DataFrame
+
+    #     # Check dataframe is spark dataframe
+    #     if isinstance(dataframe, DataFrame):
+    #         from .spark.spark_validation import get_record_sample
+    #         from pyspark.sql import SparkSession
+
+    #         spark = arg[0]
+    #         assert isinstance(
+    #             arg[0], SparkSession
+    #         ), "The function requires to pass a spark session as arg --> validate(dataframe, SparkSession)"
+    #         return get_record_sample(self, dataframe, spark, status, method)
+    #     else:
+    #         "I cannot do anything for you! :'-("
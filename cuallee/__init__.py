import enum
import hashlib
import logging
import operator
from dataclasses import dataclass
from datetime import datetime
from functools import reduce
from typing import (
    Any,
    Dict,
    List,
    Literal,
    Optional,
    Tuple,
    Union,
    Protocol,
)
from types import ModuleType
import importlib

from pyspark.sql import SparkSession, DataFrame
from toolz import valfilter  # type: ignore

try:
    from snowflake.snowpark import DataFrame as snowpark_dataframe
except:
    print("SnowFlake not installed.")

import cuallee.utils as cuallee_utils
import pandas as pd  # type: ignore

logger = logging.getLogger(__name__)


class CheckLevel(enum.Enum):
    WARNING = 0
    ERROR = 1


class CheckDataType(enum.Enum):
    AGNOSTIC = 0
    NUMERIC = 1
    STRING = 2
    DATE = 3
    TIMESTAMP = 4


class CheckStatus(enum.Enum):
    PASS = "PASS"
    FAIL = "FAIL"
    NO_RUN = "NO_RUN"


@dataclass
class Rule:
    method: str
    column: Union[str, List[str], Tuple[str, str]]
    value: Optional[Any]
    data_type: CheckDataType
    coverage: float = 1.0
    status: Union[str, None] = None

    @property
    def key(self):
        return hashlib.blake2s(
            bytes(f"{self.method}{self.column}{self.value}{self.coverage}", "utf-8")
        ).hexdigest()

    def __post_init__(self):
        if (self.coverage <= 0) or (self.coverage > 1):
            raise ValueError("Coverage should be between 0 and 1")

        if isinstance(self.column, List):
            self.column = tuple(self.column)

        if isinstance(self.value, List):
            self.value = tuple(self.value)

        if isinstance(self.value, Tuple):
            # All values can only be of one data type in a rule
            if not all(map(type, self.value)):
                raise ValueError("Data types in rule values are inconsistent")

    def __repr__(self):
        return f"Rule(method:{self.method}, column:{self.column}, value:{self.value}, data_type:{self.data_type}, coverage:{self.coverage}, status:{self.status}"

    def __rshift__(self, rule_dict: Dict[str, Any]) -> Dict[str, Any]:
        rule_dict[self.key] = self
        return rule_dict


@dataclass
class ComputeInstruction:
    predicate: Any
    expression: Any
    compute_method: str

    def __repr__(self):
        return f"ComputeInstruction({self.compute_method})"


class ComputeEngine(Protocol):
    def compute(self, rules: Dict[str, Rule]) -> bool:
        """Returns compute instructions for each rule"""

    def validate_data_types(self, rules: Dict[str, Rule], dataframe: Any) -> bool:
        """Validates that all data types from checks match the dataframe with data"""

    def summary(self, check: Any, dataframe: Any, spark: SparkSession) -> Any:
        """Computes all predicates and expressions for check summary"""


class Check:
    def __init__(
        self,
        level: Union[CheckLevel, int],
        name: str,
        execution_date: datetime = datetime.today(),
    ):
        """A container of data quality rules."""
        self._rule: Dict[str, Rule] = {}
        self._compute: Dict[str, ComputeInstruction] = {}
        self.compute_engine: ModuleType

        if isinstance(level, int):
            # When the user is lazy and wants to do WARN=0, or ERR=1
            level = CheckLevel(level)

        self.level = level
        self.name = name
        self.date = execution_date
        self.rows = -1
        self.config = {}

    def __repr__(self):
        return f"Check(level:{self.level}, desc:{self.name}, rules:{self.sum})"

    @property
    def sum(self):
        """Collect compute, unique and union type of rules"""
        return len(self._rule.keys())

    @property
    def rules(self):
        """Returns all rules defined for check"""
        return list(self._rule.values())

    @property
    def keys(self):
        """Returns blake2s unique identifiers of rules"""
        return list(self._rule.keys())

    @property
    def expressions(self):
        """Returns all summary expressions for validation"""
        return list(map(lambda x: x.expression, self._compute.values()))

    @property
    def predicates(self):
        """Returns all filtering predicates for negative samples"""
        return list(
            filter(
                lambda x: x is not None,
                map(lambda x: x.predicate, self._compute.values()),
            )
        )

    @property
    def empty(self):
        """True when no rules are added in the check"""
        return len(self.rules) == 0

    def _remove_rule_and_compute(self, key: str):
        """Remove a key from rules and compute dictionaries"""
        [
            collection.pop(key)  # type: ignore
            for collection in [self._rule, self._compute]
            if key in collection.keys()  # type: ignore
        ]

    def add_rule(self, method: str, *arg):
        """Add a new rule to the Check class."""
        return operator.methodcaller(method, *arg)(self)

    def delete_rule_by_key(self, keys: Union[str, List[str]]):
        """Delete rules from self._rule and self._compute dictionnary based on keys."""
        if isinstance(keys, str):
            keys = [keys]

        [self._remove_rule_and_compute(key) for key in keys]
        return self

    def delete_rule_by_attribute(
        self,
        rule_attribute: Literal["method", "column", "coverage"],
        values: Union[List[str], List[float]],
    ):
        """Delete rule based on method(s) or column name(s) or coverage value(s)."""
        if not isinstance(values, List):
            values = [values]

        _filter = lambda x: operator.attrgetter(rule_attribute)(x) in values
        [
            self._remove_rule_and_compute(key)
            for key in valfilter(_filter, self._rule).keys()
        ]
        return self

    def is_complete(self, column: str, pct: float = 1.0):
        """Validation for non-null values in column"""
        Rule("is_complete", column, "N/A", CheckDataType.AGNOSTIC, pct) >> self._rule
        return self

    def are_complete(self, column: Union[List[str], Tuple[str, str]], pct: float = 1.0):
        """Validation for non-null values in a group of columns"""
        Rule("are_complete", column, "N/A", CheckDataType.AGNOSTIC, pct) >> self._rule
        return self

    def is_unique(self, column: str, pct: float = 1.0):
        """Validation for unique values in column"""
        Rule("is_unique", column, "N/A", CheckDataType.AGNOSTIC, pct) >> self._rule
        return self

    def are_unique(self, column: Union[List[str], Tuple[str, str]], pct: float = 1.0):
        """Validation for unique values in a group of columns"""
        Rule("are_unique", column, "N/A", CheckDataType.AGNOSTIC, pct) >> self._rule
        return self

    def is_greater_than(self, column: str, value: float, pct: float = 1.0):
        """Validation for numeric greater than value"""
        Rule("is_greater_than", column, value, CheckDataType.NUMERIC, pct) >> self._rule
        return self

    def is_positive(self, column: str, pct: float = 1.0):
        """Validation for numeric greater than zero"""
        Rule("is_greater_than", column, 0, CheckDataType.NUMERIC, pct) >> self._rule
        return self

    def is_greater_or_equal_than(self, column: str, value: float, pct: float = 1.0):
        """Validation for numeric greater or equal than value"""
        (
            Rule("is_greater_or_equal_than", column, value, CheckDataType.NUMERIC, pct)
            >> self._rule
        )
        return self

    def is_less_than(self, column: str, value: float, pct: float = 1.0):
        """Validation for numeric less than value"""
        Rule("is_less_than", column, value, CheckDataType.NUMERIC, pct) >> self._rule
        return self

    def is_less_or_equal_than(self, column: str, value: float, pct: float = 1.0):
        """Validation for numeric less or equal than value"""
        (
            Rule("is_less_or_equal_than", column, value, CheckDataType.NUMERIC, pct)
            >> self._rule
        )
        return self

    def is_equal_than(self, column: str, value: float, pct: float = 1.0):
        """Validation for numeric column equal than value"""
        Rule("is_equal_than", column, value, CheckDataType.NUMERIC, pct) >> self._rule
        return self

    def has_pattern(self, column: str, value: str, pct: float = 1.0):
        """Validation for string type column matching regex expression"""
        Rule("has_pattern", column, value, CheckDataType.STRING, pct) >> self._rule
        return self

    def has_min(self, column: str, value: float):
        """Validation of a column’s minimum value"""
        Rule("has_min", column, value, CheckDataType.NUMERIC) >> self._rule
        return self

    def has_max(self, column: str, value: float):
        """Validation of a column’s maximum value"""
        Rule("has_max", column, value, CheckDataType.NUMERIC) >> self._rule
        return self

    def has_std(self, column: str, value: float):
        """Validation of a column’s standard deviation"""
        Rule("has_std", column, value, CheckDataType.NUMERIC) >> self._rule
        return self

    def has_mean(self, column: str, value: float):
        """Validation of a column's average/mean"""
        Rule("has_mean", column, value, CheckDataType.NUMERIC) >> self._rule
        return self

    def is_between(self, column: str, value: Tuple[Any], pct: float = 1.0):
        """Validation of a column between a range"""
        Rule("is_between", column, value, CheckDataType.AGNOSTIC, pct) >> self._rule
        return self

    def is_contained_in(
        self,
        column: str,
        value: Union[List, Tuple],
        pct: float = 1.0,
    ):
        """Validation of column value in set of given values"""

        (
            Rule("is_contained_in", column, value, CheckDataType.AGNOSTIC, pct)
            >> self._rule
        )

        return self

    def is_in(self, column: str, value: Tuple[str, int, float], pct: float = 1.0):
        """Vaidation of column value in set of given values"""
        return self.is_contained_in(column, value, pct)

    def has_percentile(
        self,
        column: str,
        value: float,
        percentile: float,
        precision: int = 10000,
        pct: float = 1.0,
    ):
        """Validation of a column percentile value"""
        (
            Rule(
                "has_percentile",
                column,
                (value, percentile, precision),
                CheckDataType.NUMERIC,
                pct,
            )
            >> self._rule
        )
        return self

    def is_inside_interquartile_range(
        self, column: str, value: int = 10000, pct: float = 1.0
    ):
        """Validates a number resides inside the Q3 - Q1 range of values"""
        (
            Rule(
                "is_inside_interquartile_range",
                column,
                value,
                CheckDataType.NUMERIC,
                pct,
            )
            >> self._rule
        )
        return self

    def has_max_by(
        self, column_source: str, column_target: str, value: float, pct: float = 1.0
    ):
        """Validation of a column maximum based on other column maximum"""
        (
            Rule(
                "has_max_by",
                [column_source, column_target],
                value,
                CheckDataType.NUMERIC,
            )
            >> self._rule
        )
        return self

    def has_min_by(
        self, column_source: str, column_target: str, value: float, pct: float = 1.0
    ):
        """Validation of a column minimum based on other column minimum"""
        (
            Rule(
                "has_min_by",
                [column_source, column_target],
                value,
                CheckDataType.NUMERIC,
            )
            >> self._rule
        )
        return self

    def has_correlation(
        self, column_left: str, column_right: str, value: float, pct: float = 1.0
    ):
        """Validates the correlation between 2 columns with some tolerance"""
        (
            Rule(
                "has_correlation",
                [column_left, column_right],
                value,
                CheckDataType.NUMERIC,
            )
            >> self._rule
        )
        return self

    def satisfies(self, predicate: str, column: str, pct: float = 1.0):
        """Validation of a column satisfying a SQL-like predicate"""
        Rule("satisfies", column, predicate, CheckDataType.AGNOSTIC, pct) >> self._rule
        return self

    def has_entropy(self, column: str, value: float, tolerance: float = 0.01):
        """Validation for entropy calculation on continuous values"""
        (
            Rule("has_entropy", column, (value, tolerance), CheckDataType.AGNOSTIC)
            >> self._rule
        )
        return self

    def is_on_weekday(self, column: str, pct: float = 1.0):
        """Validates a datetime column is in a Mon-Fri time range"""
        Rule("is_on_weekday", column, "Mon-Fri", CheckDataType.DATE, pct) >> self._rule
        return self

    def is_on_weekend(self, column: str, pct: float = 1.0):
        """Validates a datetime column is in a Sat-Sun time range"""
        Rule("is_on_weekend", column, "Sat-Sun", CheckDataType.DATE, pct) >> self._rule
        return self

    def is_on_monday(self, column: str, pct: float = 1.0):
        """Validates a datetime column is on Mon"""
        Rule("is_on_monday", column, "Mon", CheckDataType.DATE, pct) >> self._rule
        return self

    def is_on_tuesday(self, column: str, pct: float = 1.0):
        """Validates a datetime column is on Tue"""
        Rule("is_on_tuesday", column, "Tue", CheckDataType.DATE, pct) >> self._rule
        return self

    def is_on_wednesday(self, column: str, pct: float = 1.0):
        """Validates a datetime column is on Wed"""
        Rule("is_on_wednesday", column, "Wed", CheckDataType.DATE, pct) >> self._rule
        return self

    def is_on_thursday(self, column: str, pct: float = 1.0):
        """Validates a datetime column is on Thu"""
        Rule("is_on_thursday", column, "Thu", CheckDataType.DATE, pct) >> self._rule
        return self

    def is_on_friday(self, column: str, pct: float = 1.0):
        """Validates a datetime column is on Fri"""
        Rule("is_on_friday", column, "Fri", CheckDataType.DATE, pct) >> self._rule
        return self

    def is_on_saturday(self, column: str, pct: float = 1.0):
        """Validates a datetime column is on Sat"""
        Rule("is_on_saturday", column, "Sat", CheckDataType.DATE, pct) >> self._rule
        return self

    def is_on_sunday(self, column: str, pct: float = 1.0):
        """Validates a datetime column is on Sun"""
        Rule("is_on_sunday", column, "Sun", CheckDataType.DATE, pct) >> self._rule
        return self

    def is_on_schedule(self, column: str, value: Tuple[Any], pct: float = 1.0):
        """Validation of a datetime column between an hour interval"""
        (
            Rule("is_on_schedule", column, value, CheckDataType.TIMESTAMP, pct)
            >> self._rule
        )
        return self

    def is_daily(
        self, column: str, value: List[int] = [2, 3, 4, 5, 6], pct: float = 1.0
    ):
        """Validates that there is no missing dates using only week days in the date/timestamp column"""
        (Rule("is_daily", column, value, CheckDataType.DATE, pct) >> self._rule)
        return self

    def is_in_millions(self, column: str, pct: float = 1.0):
        """Validates that a column has values greater than 1M"""
        (
            Rule("is_greater_or_equal_than", column, 1e6, CheckDataType.NUMERIC, pct)
            >> self._rule
        )
        return self

    def is_in_billions(self, column: str, pct: float = 1.0):
        """Validates that a column has values greater than 1B"""
        (
            Rule("is_greater_or_equal_than", column, 1e9, CheckDataType.NUMERIC, pct)
            >> self._rule
        )
        return self

    def validate(self, dataframe: Union[DataFrame, pd.DataFrame]):
        """Compute all rules in this check for specific data frame"""

        # Stop execution if the there is no rules in the check
        assert not self.empty, "Check is empty. Try adding some rules?"

        # Obtain a set of columns required for rules
        # flattening str columns and tuple columns
        column_set = set(
            cuallee_utils.get_column_set(
                list(map(operator.attrgetter("column"), self.rules))
            )
        )

        assert hasattr(
            dataframe, "columns"
        ), "Your validation dataframe does not have a method `columns`"
        unknown_columns = column_set.difference(set(dataframe.columns))
        assert not unknown_columns, f"Column(s): {unknown_columns} not in dataframe"

        # When dataframe is PySpark DataFrame API
        if isinstance(dataframe, DataFrame):
            self.compute_engine = importlib.import_module("cuallee.spark_validation")

        # When dataframe is Pandas DataFrame API
        elif isinstance(dataframe, pd.DataFrame):
            self.compute_engine = importlib.import_module("cuallee.pandas_validation")

        elif isinstance(dataframe, snowpark_dataframe):
            self.compute_engine = importlib.import_module("cuallee.snow_validation")

        self._compute = self.compute_engine.compute(self._rule)
<<<<<<< HEAD
        assert self.compute_engine.validate_data_types(self._rule, dataframe)
=======
        assert self.compute_engine.validate_data_types(
            self._rule, dataframe
        ), "Invalid data types between rules and dataframe"
>>>>>>> 178f0d38
        return self.compute_engine.summary(self, dataframe)

    def samples(self, dataframe: DataFrame, rule_index: int = None) -> DataFrame:
        if not rule_index:
            return reduce(
                DataFrame.unionAll,
                [dataframe.filter(predicate) for predicate in self.predicates],
            ).drop_duplicates()
        elif isinstance(rule_index, int):
            return reduce(
                DataFrame.unionAll,
                [
                    dataframe.filter(predicate)
                    for index, predicate in enumerate(self.predicates, 1)
                    if rule_index == index
                ],
            )
        elif isinstance(rule_index, list):
            return reduce(
                DataFrame.unionAll,
                [
                    dataframe.filter(predicate)
                    for index, predicate in enumerate(self.predicates, 1)
                    if index in rule_index
                ],
            ).drop_duplicates()<|MERGE_RESOLUTION|>--- conflicted
+++ resolved
@@ -514,13 +514,7 @@
             self.compute_engine = importlib.import_module("cuallee.snow_validation")
 
         self._compute = self.compute_engine.compute(self._rule)
-<<<<<<< HEAD
-        assert self.compute_engine.validate_data_types(self._rule, dataframe)
-=======
-        assert self.compute_engine.validate_data_types(
-            self._rule, dataframe
-        ), "Invalid data types between rules and dataframe"
->>>>>>> 178f0d38
+        assert self.compute_engine.validate_data_types(self._rule, dataframe), "Invalid data types between rules and dataframe"
         return self.compute_engine.summary(self, dataframe)
 
     def samples(self, dataframe: DataFrame, rule_index: int = None) -> DataFrame:

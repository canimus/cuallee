--- conflicted
+++ resolved
@@ -12,10 +12,7 @@
 
 from colorama import Fore, Style  # type: ignore
 from toolz import valfilter  # type: ignore
-<<<<<<< HEAD
-=======
 import numpy as np
->>>>>>> 95e3bbd6
 
 logger = logging.getLogger("cuallee")
 
@@ -347,11 +344,8 @@
                 column,
                 value,
                 CheckDataType.NUMERIC,
-<<<<<<< HEAD
                 coverage=pct,
                 settings={"percentile": percentile, "precision": precision},
-=======
->>>>>>> 95e3bbd6
             )
             >> self._rule
         )

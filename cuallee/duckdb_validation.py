from cuallee import Check, Rule
import duckdb as dk
import operator
import numpy as np
from toolz import first  # type: ignore
from numbers import Number
from functools import reduce
<<<<<<< HEAD
import pandas as pd  # type: ignore
import textwrap

from pygments import highlight  # type: ignore
from pygments.lexers import SqlLexer  # type: ignore
from pygments.formatters import TerminalTrueColorFormatter  # type: ignore
=======
import pandas as pd # type: ignore
import textwrap

from pygments import highlight # type: ignore
from pygments.lexers import SqlLexer # type: ignore
from pygments.formatters import TerminalTrueColorFormatter # type: ignore
>>>>>>> 7cdf7164


class Compute:
    def is_complete(self, rule: Rule) -> str:
        return f"SUM(CAST({rule.column} IS NOT NULL AS INTEGER))"

    def are_complete(self, rule: Rule) -> str:
        return f"SUM(CAST({rule.column} IS NOT NULL AS INTEGER)) / { len(rule.column) }"

    def is_unique(self, rule: Rule) -> str:
        return f"COUNT(DISTINCT({rule.column}))"

    def are_unique(self, rule: Rule) -> str:
        return f"COUNT(DISTINCT({rule.column})) / {len(rule.column)}"

    def is_greater_than(self, rule: Rule) -> str:
        return f"CAST({rule.column} > {rule.value} AS INTEGER)"

    def is_less_than(self, rule: Rule) -> str:
        return f"CAST({rule.column} < {rule.value} AS INTEGER)"

    def is_grester_or_equal_than(self, rule: Rule) -> str:
        return f"CAST({rule.column} >= {rule.value} AS INTEGER)"

    def is_less_or_equal_than(self, rule: Rule) -> str:
        return f"CAST({rule.column} <= {rule.value} AS INTEGER)"

    def is_equal_than(self, rule: Rule) -> str:
        return f"CAST({rule.column} = {rule.value} AS INTEGER)"

    def has_pattern(self, rule: Rule) -> str:
        return f"CAST(REGEXP_MATCHES({rule.column}, '{rule.value}') AS INTEGER)"

    def has_min(self, rule: Rule) -> str:
        return f"MIN({rule.column}) = {rule.value}"

    def has_max(self, rule: Rule) -> str:
        return f"MAX({rule.column}) = {rule.value}"

    def has_std(self, rule: Rule) -> str:
        return f"STDDEV_POP({rule.column}) = {rule.value}"

    def has_mean(self, rule: Rule) -> str:
        return f"AVG({rule.column}) = {rule.value}"

    def is_between(self, rule: Rule) -> str:
        return f"CAST({rule.column} BETWEEN '{rule.value[0]}' AND '{rule.value[1]}' AS INTEGER)"

    def is_contained_in(self, rule: Rule) -> str:
        return f"CAST({rule.column} IN {rule.value} AS INTEGER)"

    def has_percentile(self, rule: Rule) -> str:
        return f"APPROX_QUANTILE({rule.id}, {rule.value[0]}) = {rule.value[1]}"

    def has_max_by(self, rule: Rule) -> str:
        return f"MAX_BY({rule.column[1]}, {rule.column[0]}) = {rule.value}"

    def has_min_by(self, rule: Rule) -> str:
        return f"MIN_BY({rule.column[1]}, {rule.column[0]}) = {rule.value}"

    def has_correlation(self, rule: Rule) -> str:
        return f"CORR({rule.columns[0]}, {rule.column[1]}) = {rule.value}"

    def satisfies(self, rule: Rule) -> str:
        return f"CAST(({rule.value}) AS INTEGER)"

    def has_entropy(self, rule: Rule) -> str:
        return f"ENTROPY({rule.column}) = {rule.value}"

    def is_on_weekday(self, rule: Rule) -> str:
        return f"CAST(EXTRACT('dayofweek' from {rule.column}) BETWEEN (1,5) AS INTEGER)"

    def is_on_weekend(self, rule: Rule) -> str:
        return f"CAST(EXTRACT('dayofweek' from {rule.column}) IN (0,6) AS INTEGER)"

    def is_on_monday(self, rule: Rule) -> str:
        return f"CAST(EXTRACT('dayofweek' from {rule.column}) = 1 AS INTEGER)"

    def is_on_tuesday(self, rule: Rule) -> str:
        return f"CAST(EXTRACT('dayofweek' from {rule.column}) = 2 AS INTEGER)"

    def is_on_wednesday(self, rule: Rule) -> str:
        return f"CAST(EXTRACT('dayofweek' from {rule.column}) = 3 AS INTEGER)"

    def is_on_thursday(self, rule: Rule) -> str:
        return f"CAST(EXTRACT('dayofweek' from {rule.column}) = 4 AS INTEGER)"

    def is_on_friday(self, rule: Rule) -> str:
        return f"CAST(EXTRACT('dayofweek' from {rule.column}) = 5 AS INTEGER)"

    def is_on_saturday(self, rule: Rule) -> str:
        return f"CAST(EXTRACT('dayofweek' from {rule.column}) = 6 AS INTEGER)"

    def is_on_sunday(self, rule: Rule) -> str:
        return f"CAST(EXTRACT('dayofweek' from {rule.column}) = 0 AS INTEGER)"

    def is_on_schedule(self, rule: Rule) -> str:
        return (
            f"CAST(EXTRACT('hour' from {rule.column}) BETWEEN {rule.value} AS INTEGER)"
        )

    def is_daily(self, rule: Rule) -> str:
        raise NotImplementedError("😔 Sorry, still working on this feature.")

    def is_inside_interquartile_range(self, rule: Rule) -> str:
        raise NotImplementedError("😔 Sorry, still working on this feature.")


def validate_data_types(check: Check, dataframe: dk.DuckDBPyConnection):
    return True


def compute(check: Check):
    return True


def summary(check: Check, connection: dk.DuckDBPyConnection) -> list:

    unified_columns = ",\n\t".join(
        [
            operator.methodcaller(rule.method, rule)(Compute()) + f" AS '{rule.key}'"
            for rule in check.rules
        ]
    )
    unified_query = f"""
    SELECT
    \t{unified_columns}
    FROM
    \t{check.table_name}
    """

    print(
        highlight(
            textwrap.dedent(unified_query), SqlLexer(), TerminalTrueColorFormatter()
        )
    )

    def _calculate_violations(result, nrows):
        if isinstance(result, (bool, np.bool_)):
            if result:
                return 0
            else:
                return nrows
        elif isinstance(result, Number):
            if isinstance(result, complex):
                return result.imag
            else:
                return nrows - result

    def _calculate_pass_rate(result, nrows):

        if isinstance(result, (bool, np.bool_)):
            if result:
                return 1.0
            else:
                return 0.0
        elif isinstance(result, Number):
            if isinstance(result, complex):
                if result.imag > 0:
                    return nrows / result.imag
                else:
                    return 1.0
            else:
                return result / nrows

    def _evaluate_status(pass_rate, pass_threshold):

        if pass_rate >= pass_threshold:
            return "PASS"
        else:
            return "FAIL"

    _merge_dicts = lambda a, b: {**a, **b}
    unified_results = reduce(
        _merge_dicts, connection.execute(unified_query).df().to_dict(orient="records")
    )

    rows = first(
        connection.execute(f"select count(*) from {check.table_name}").fetchone()
    )
    computation_basis = [
        {
            "id": index,
            "timestamp": check.date.strftime("%Y-%m-%d %H:%M:%S"),
            "check": check.name,
            "level": check.level.name,
            "column": rule.column,
            "rule": rule.method,
            "value": rule.value,
            "rows": rows,
            "violations": _calculate_violations(unified_results[hash_key], rows),
            "pass_rate": _calculate_pass_rate(unified_results[hash_key], rows),
            "pass_threshold": rule.coverage,
            "status": _evaluate_status(
                _calculate_pass_rate(unified_results[hash_key], rows),
                rule.coverage,
            ),
        }
        for index, (hash_key, rule) in enumerate(check._rule.items(), 1)
    ]
    return pd.DataFrame(computation_basis).reset_index(drop=True)<|MERGE_RESOLUTION|>--- conflicted
+++ resolved
@@ -1,25 +1,17 @@
+import operator
+import textwrap
+from functools import reduce
+from numbers import Number
+
+import duckdb as dk
+import numpy as np
+import pandas as pd  # type: ignore
+from pygments import highlight  # type: ignore
+from pygments.formatters import TerminalTrueColorFormatter  # type: ignore
+from pygments.lexers import SqlLexer  # type: ignore
+from toolz import first  # type: ignore
+
 from cuallee import Check, Rule
-import duckdb as dk
-import operator
-import numpy as np
-from toolz import first  # type: ignore
-from numbers import Number
-from functools import reduce
-<<<<<<< HEAD
-import pandas as pd  # type: ignore
-import textwrap
-
-from pygments import highlight  # type: ignore
-from pygments.lexers import SqlLexer  # type: ignore
-from pygments.formatters import TerminalTrueColorFormatter  # type: ignore
-=======
-import pandas as pd # type: ignore
-import textwrap
-
-from pygments import highlight # type: ignore
-from pygments.lexers import SqlLexer # type: ignore
-from pygments.formatters import TerminalTrueColorFormatter # type: ignore
->>>>>>> 7cdf7164
 
 
 class Compute:

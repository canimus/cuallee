from typing import Dict, Union, List
from cuallee import Check, Rule
import pandas as pd  # type: ignore
import operator
import numpy as np
import re
from toolz import first  # type: ignore
from numbers import Number
from cuallee import utils as cuallee_utils


class Compute:
    def is_complete(self, rule: Rule, dataframe: pd.DataFrame) -> Union[bool, int]:
        return dataframe.loc[:, rule.column].notnull().sum()

    def are_complete(self, rule: Rule, dataframe: pd.DataFrame) -> Union[bool, int]:
        return dataframe.loc[:, rule.column].notnull().astype(int).sum().sum() / len(
            rule.column
        )

    def is_unique(self, rule: Rule, dataframe: pd.DataFrame) -> Union[bool, int]:
        return dataframe.loc[:, rule.column].nunique()

    def are_unique(self, rule: Rule, dataframe: pd.DataFrame) -> Union[bool, int]:
        return dataframe.loc[:, rule.column].nunique().sum() / len(rule.column)

    def is_greater_than(self, rule: Rule, dataframe: pd.DataFrame) -> Union[bool, int]:
        return dataframe.loc[:, rule.column].gt(rule.value).sum()

    def is_greater_or_equal_than(
        self, rule: Rule, dataframe: pd.DataFrame
    ) -> Union[bool, int]:
        return dataframe.loc[:, rule.column].ge(rule.value).sum()

    def is_less_than(self, rule: Rule, dataframe: pd.DataFrame) -> Union[bool, int]:
        return dataframe.loc[:, rule.column].lt(rule.value).sum()

    def is_less_or_equal_than(
        self, rule: Rule, dataframe: pd.DataFrame
    ) -> Union[bool, int]:
        return dataframe.loc[:, rule.column].le(rule.value).sum()

    def is_equal_than(self, rule: Rule, dataframe: pd.DataFrame) -> Union[bool, int]:
        return dataframe.loc[:, rule.column].eq(rule.value).sum()

    def has_pattern(self, rule: Rule, dataframe: pd.DataFrame) -> Union[bool, int]:
        return (
            dataframe.loc[:, rule.column]
            .str.match(re.compile(rule.value))  # type: ignore
            .astype(int)
            .sum()
        )

    def has_min(self, rule: Rule, dataframe: pd.DataFrame) -> Union[bool, int]:
        return dataframe.loc[:, rule.column].min() == rule.value

    def has_max(self, rule: Rule, dataframe: pd.DataFrame) -> Union[bool, int]:
        return dataframe.loc[:, rule.column].max() == rule.value

    def has_std(self, rule: Rule, dataframe: pd.DataFrame) -> Union[bool, int]:
        return dataframe.loc[:, rule.column].std() == rule.value

    def has_mean(self, rule: Rule, dataframe: pd.DataFrame) -> Union[bool, int]:
        return dataframe.loc[:, rule.column].mean() == rule.value

    def is_between(self, rule: Rule, dataframe: pd.DataFrame) -> Union[bool, int]:
        return dataframe.loc[:, rule.column].between(*rule.value).astype(int).sum()

    def is_contained_in(self, rule: Rule, dataframe: pd.DataFrame) -> Union[bool, int]:
        return dataframe.loc[:, rule.column].isin(rule.value).astype(int).sum()

    def has_percentile(self, rule: Rule, dataframe: pd.DataFrame) -> Union[bool, int]:
        return (
<<<<<<< HEAD
            np.percentile(dataframe.loc[:, rule.column].values, rule.value * 100)  # type: ignore
            == rule.settings['percentile']  # type: ignore
=======
            np.percentile(dataframe.loc[:, rule.column].values, rule.value[1] * 100)  # type: ignore
            == rule.value[0]  # type: ignore
>>>>>>> 95e3bbd6
        )

    def has_max_by(self, rule: Rule, dataframe: pd.DataFrame) -> Union[bool, int]:
        return (
            dataframe.loc[dataframe.loc[:, rule.column[1]].idxmax(), rule.column[0]]
            == rule.value
        )

    def has_min_by(self, rule: Rule, dataframe: pd.DataFrame) -> Union[bool, int]:
        return (
            dataframe.loc[dataframe.loc[:, rule.column[1]].idxmin(), rule.column[0]]
            == rule.value
        )

    def has_correlation(self, rule: Rule, dataframe: pd.DataFrame) -> Union[bool, int]:
        return (
            dataframe.loc[:, (rule.column[0], rule.column[1])]
            .corr()
            .fillna(0)
            .iloc[0, 1]
            == rule.value
        )

    def satisfies(self, rule: Rule, dataframe: pd.DataFrame) -> Union[bool, int]:
        return dataframe.eval(rule.value).astype(int).sum()

    def has_entropy(self, rule: Rule, dataframe: pd.DataFrame) -> Union[bool, int]:
        def entropy(labels):
            """Computes entropy of 0-1 vector."""
            n_labels = len(labels)

            if n_labels <= 1:
                return 0

            counts = np.bincount(labels)
            probs = counts[np.nonzero(counts)] / n_labels
            n_classes = len(probs)

            if n_classes <= 1:
                return 0
            return -np.sum(probs * np.log(probs)) / np.log(n_classes)

        return entropy(dataframe.loc[:, rule.column].values)

    def is_on_weekday(self, rule: Rule, dataframe: pd.DataFrame) -> Union[bool, int]:
        return (
            dataframe.loc[:, rule.column].dt.dayofweek.between(0, 4).astype(int).sum()
        )

    def is_on_weekend(self, rule: Rule, dataframe: pd.DataFrame) -> Union[bool, int]:
        return (
            dataframe.loc[:, rule.column].dt.dayofweek.between(5, 6).astype(int).sum()
        )

    def is_on_monday(self, rule: Rule, dataframe: pd.DataFrame) -> Union[bool, int]:
        return dataframe.loc[:, rule.column].dt.dayofweek.eq(0).astype(int).sum()

    def is_on_tuesday(self, rule: Rule, dataframe: pd.DataFrame) -> Union[bool, int]:
        return dataframe.loc[:, rule.column].dt.dayofweek.eq(1).astype(int).sum()

    def is_on_wednesday(self, rule: Rule, dataframe: pd.DataFrame) -> Union[bool, int]:
        return dataframe.loc[:, rule.column].dt.dayofweek.eq(2).astype(int).sum()

    def is_on_thursday(self, rule: Rule, dataframe: pd.DataFrame) -> Union[bool, int]:
        return dataframe.loc[:, rule.column].dt.dayofweek.eq(3).astype(int).sum()

    def is_on_friday(self, rule: Rule, dataframe: pd.DataFrame) -> Union[bool, int]:
        return dataframe.loc[:, rule.column].dt.dayofweek.eq(4).astype(int).sum()

    def is_on_saturday(self, rule: Rule, dataframe: pd.DataFrame) -> Union[bool, int]:
        return dataframe.loc[:, rule.column].dt.dayofweek.eq(5).astype(int).sum()

    def is_on_sunday(self, rule: Rule, dataframe: pd.DataFrame) -> Union[bool, int]:
        return dataframe.loc[:, rule.column].dt.dayofweek.eq(6).astype(int).sum()

    def is_on_schedule(self, rule: Rule, dataframe: pd.DataFrame) -> Union[bool, int]:
        return (
            dataframe.loc[:, rule.column].dt.hour.between(*rule.value).astype(int).sum()
        )

    def is_daily(self, rule: Rule, dataframe: pd.DataFrame) -> complex:
        if rule.value is None:
            day_mask = [0, 1, 2, 3, 4]

        lower, upper = (
            dataframe.loc[:, rule.column].agg([np.min, np.max]).dt.strftime("%Y-%m-%d")
        )
        sequence = (
            pd.date_range(start=lower, end=upper, freq="D").rename("ts").to_frame()
        )
        sequence = (
            sequence[sequence.ts.dt.dayofweek.isin(day_mask)]
            .reset_index(drop=True)
            .ts.unique()
            .astype(np.datetime64)
        )

        delivery = (
            dataframe[dataframe[rule.column].dt.dayofweek.isin(day_mask)][rule.column]
            .dt.date.astype(np.datetime64)
            .values
        )

        # No difference between sequence of daily as a complex number
        return complex(len(dataframe), len(set(sequence).difference(delivery)))

    def is_inside_interquartile_range(
        self, rule: Rule, dataframe: pd.DataFrame
    ) -> Union[bool, complex]:
        lower, upper = dataframe[rule.column].quantile(rule.value).values
        return dataframe[rule.column].between(lower, upper).astype(int).sum()

    def has_workflow(self, rule: Rule) -> Union[bool, int]:
        raise NotImplementedError("😔 Sorry, still working on this feature.")


def compute(rules: Dict[str, Rule]):
    pass


def validate_data_types(rules: List[Rule], dataframe: pd.DataFrame):
    """Validate the datatype of each column according to the CheckDataType of the rule's method"""

    # COLUMNS
    # =======
    rule_match = cuallee_utils.match_columns(rules, dataframe.columns)
    assert not rule_match, f"Column(s): {rule_match} are not present in dataframe"

    # NUMERIC
    # =======
    numeric_columns = cuallee_utils.get_rule_colums(
        cuallee_utils.get_numeric_rules(rules)
    )
    numeric_dtypes = dataframe.select_dtypes("number")
    numeric_match = cuallee_utils.match_data_types(numeric_columns, numeric_dtypes)
    assert not numeric_match, f"Column(s): {numeric_match} are not numeric"

    # DATE
    # =======
    date_columns = cuallee_utils.get_rule_colums(cuallee_utils.get_date_rules(rules))
    date_dtypes = dataframe.select_dtypes("datetime")
    date_match = cuallee_utils.match_data_types(date_columns, date_dtypes)
    assert not date_match, f"Column(s): {date_match} are not date"

    # TIMESTAMP
    # =======
    timestamp_columns = cuallee_utils.get_rule_colums(
        cuallee_utils.get_timestamp_rules(rules)
    )
    timestamp_dtypes = dataframe.select_dtypes("datetime64")
    timestamp_match = cuallee_utils.match_data_types(
        timestamp_columns, timestamp_dtypes
    )
    assert not timestamp_match, f"Column(s): {timestamp_match} are not timestamp"

    # STRING
    # =======
    string_columns = cuallee_utils.get_rule_colums(
        cuallee_utils.get_string_rules(rules)
    )
    string_dtypes = dataframe.select_dtypes("object")
    string_match = cuallee_utils.match_data_types(string_columns, string_dtypes)
    assert not string_match, f"Column(s): {string_match} are not string"

    return True


def summary(check: Check, dataframe: pd.DataFrame):
    compute = Compute()
    unified_results = {
        rule.key: [operator.methodcaller(rule.method, rule, dataframe)(compute)]
        for rule in check.rules
    }

    def _calculate_violations(result, nrows):

        if isinstance(result, (bool, np.bool_)):
            if result:
                return 0
            else:
                return nrows
        elif isinstance(result, Number):
            if isinstance(result, complex):
                return result.imag
            else:
                return nrows - result

    def _calculate_pass_rate(result, nrows):

        if isinstance(result, (bool, np.bool_)):
            if result:
                return 1.0
            else:
                return 0.0
        elif isinstance(result, Number):
            if isinstance(result, complex):
                if result.imag > 0:
                    if result.imag > nrows:
                        return nrows / result.imag
                    else:
                        return result.imag / nrows
                else:
                    return 1.0

            else:
                return result / nrows

    def _evaluate_status(pass_rate, pass_threshold):

        if pass_rate >= pass_threshold:
            return "PASS"
        
        return "FAIL"

    rows = len(dataframe)
    computation_basis = [
        {
            "id": index,
            "timestamp": check.date.strftime("%Y-%m-%d %H:%M:%S"),
            "check": check.name,
            "level": check.level.name,
            "column": rule.column,
            "rule": rule.method,
            "value": rule.value,
            "rows": rows,
            "violations": _calculate_violations(first(unified_results[hash_key]), rows),
            "pass_rate": _calculate_pass_rate(first(unified_results[hash_key]), rows),
            "pass_threshold": rule.coverage,
            "status": _evaluate_status(
                _calculate_pass_rate(first(unified_results[hash_key]), rows),
                rule.coverage,
            ),
        }
        for index, (hash_key, rule) in enumerate(check._rule.items(), 1)
    ]
    return pd.DataFrame(computation_basis)<|MERGE_RESOLUTION|>--- conflicted
+++ resolved
@@ -71,13 +71,8 @@
 
     def has_percentile(self, rule: Rule, dataframe: pd.DataFrame) -> Union[bool, int]:
         return (
-<<<<<<< HEAD
-            np.percentile(dataframe.loc[:, rule.column].values, rule.value * 100)  # type: ignore
-            == rule.settings['percentile']  # type: ignore
-=======
-            np.percentile(dataframe.loc[:, rule.column].values, rule.value[1] * 100)  # type: ignore
-            == rule.value[0]  # type: ignore
->>>>>>> 95e3bbd6
+            np.percentile(dataframe.loc[:, rule.column].values, rule.settings['percentile'] * 100)  # type: ignore
+            == rule.value  # type: ignore
         )
 
     def has_max_by(self, rule: Rule, dataframe: pd.DataFrame) -> Union[bool, int]:

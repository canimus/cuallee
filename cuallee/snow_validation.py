--- conflicted
+++ resolved
@@ -218,7 +218,7 @@
         )
         return self.compute_instruction
 
-    def has_percentile(self, rule: Rule):  # TODO: Type error
+    def has_percentile(self, rule: Rule):  
         """Validation of a column percentile value"""
         predicate = None
         self.compute_instruction = ComputeInstruction(
@@ -226,10 +226,7 @@
             F.approx_percentile(
                 F.col(rule.column).cast(T.DoubleType()),
                 rule.value[1],
-<<<<<<< HEAD
-                rule.value[2],  # TODO: Remove according to documentation
-=======
->>>>>>> 7386c50f
+                rule.value[2],  
             ).eqNullSafe(rule.value[0]),
             ComputeMethod.SELECT,
         )

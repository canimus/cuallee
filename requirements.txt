pyspark==3.3.0
toolz==0.12.0
# delta-spark==2.1.0
pandas==1.5.0
# numpy==1.23.3
pyarrow==9.0.0
# quart==0.15.1
# hypercorn==0.11.2
# numba==0.56.2
# toolz==0.12.0

<<<<<<< HEAD
# loguru==0.6.0
# termcolor==0.2.1
=======
#loguru==0.6.0
#termcolor==0.2.1
>>>>>>> 4d5a59fa
<|MERGE_RESOLUTION|>--- conflicted
+++ resolved
@@ -7,12 +7,5 @@
 # quart==0.15.1
 # hypercorn==0.11.2
 # numba==0.56.2
-# toolz==0.12.0
-
-<<<<<<< HEAD
 # loguru==0.6.0
-# termcolor==0.2.1
-=======
-#loguru==0.6.0
-#termcolor==0.2.1
->>>>>>> 4d5a59fa
+# termcolor==0.2.1